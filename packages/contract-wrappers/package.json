{
    "name": "@0xproject/contract-wrappers",
    "version": "0.0.2",
    "description": "Smart TS wrappers for 0x smart contracts",
    "keywords": [
        "0xproject",
        "ethereum",
        "tokens",
        "exchange"
    ],
    "main": "lib/src/index.js",
    "types": "lib/src/index.d.ts",
    "scripts": {
        "watch_without_deps": "yarn pre_build && tsc -w",
        "build": "yarn pre_build && tsc && copyfiles -u 3 './lib/src/monorepo_scripts/**/*' ./scripts",
        "pre_build": "run-s generate_contract_wrappers update_test_artifacts update_compact_artifacts",
<<<<<<< HEAD
        "generate_contract_wrappers": "abi-gen --abis 'src/compact_artifacts/@(Exchange|Token|TokenTransferProxy|EtherToken|TokenRegistry|DummyToken).json' --template ../contract_templates/contract.handlebars --partials '../contract_templates/partials/**/*.handlebars' --output src/contract_wrappers/generated --backend ethers && prettier --write 'src/contract_wrappers/generated/**.ts'",
        "lint": "tslint --project . --exclude **/src/contract_wrappers/**/* --exclude **/lib/**/*",
=======
        "generate_contract_wrappers": "abi-gen --abis 'src/compact_artifacts/@(Exchange|Token|TokenTransferProxy|EtherToken|TokenRegistry|DummyToken).json' --template ../contract_templates/contract.handlebars --partials '../contract_templates/partials/**/*.handlebars' --output src/contract_wrappers/generated --backend ethers",
        "lint": "tslint --project .",
>>>>>>> 49049b8c
        "test:circleci": "run-s test:coverage",
        "test": "yarn run_mocha",
        "rebuild_and_test": "run-s build test",
        "test:coverage": "nyc npm run test --all && yarn coverage:report:lcov",
        "coverage:report:lcov": "nyc report --reporter=text-lcov > coverage/lcov.info",
        "update_compact_artifacts": "copyfiles -u 2 './src/compact_artifacts/**/*.json' ./lib/src/compact_artifacts",
        "update_test_artifacts": "for i in ${npm_package_config_contracts}; do copyfiles -u 4 ../migrations/artifacts/1.0.0/$i.json test/artifacts; done;",
        "clean": "shx rm -rf _bundles lib test_temp scripts test/artifacts src/contract_wrappers/generated",
        "run_mocha": "mocha lib/test/**/*_test.js lib/test/global_hooks.js --timeout 10000 --bail --exit",
        "manual:postpublish": "yarn build; node ./scripts/postpublish.js"
    },
    "config": {
        "compact_artifacts": "Exchange DummyToken ZRXToken Token EtherToken TokenTransferProxy TokenRegistry",
        "contracts": "Exchange DummyToken ZRXToken Token WETH9 TokenTransferProxy_v1 MultiSigWallet MultiSigWalletWithTimeLock MultiSigWalletWithTimeLockExceptRemoveAuthorizedAddress MaliciousToken TokenRegistry Arbitrage EtherDelta AccountLevels",
        "postpublish": {
            "assets": [
                "packages/contract-wrappers/_bundles/index.js",
                "packages/contract-wrappers/_bundles/index.min.js"
            ]
        }
    },
    "repository": {
        "type": "git",
        "url": "https://github.com/0xProject/0x-monorepo"
    },
    "license": "Apache-2.0",
    "engines": {
        "node": ">=6.0.0"
    },
    "devDependencies": {
        "@0xproject/abi-gen": "^0.3.0",
        "@0xproject/dev-utils": "^0.4.2",
        "@0xproject/migrations": "^0.0.6",
        "@0xproject/monorepo-scripts": "^0.1.20",
        "@0xproject/sol-compiler": "^0.5.0",
        "@0xproject/subproviders": "^0.10.2",
        "@0xproject/tslint-config": "^0.4.18",
        "@types/lodash": "4.14.104",
        "@types/mocha": "^2.2.42",
        "@types/node": "^8.0.53",
        "@types/sinon": "^2.2.2",
        "@types/uuid": "^3.4.2",
        "awesome-typescript-loader": "^3.1.3",
        "chai": "^4.0.1",
        "chai-as-promised": "^7.1.0",
        "chai-bignumber": "^2.0.1",
        "copyfiles": "^1.2.0",
        "dirty-chai": "^2.0.1",
        "make-promises-safe": "^1.1.0",
        "mocha": "^4.0.1",
        "npm-run-all": "^4.1.2",
        "nyc": "^11.0.1",
        "opn-cli": "^3.1.0",
        "shx": "^0.2.2",
        "sinon": "^4.0.0",
        "source-map-support": "^0.5.0",
        "tslint": "5.8.0",
        "typescript": "2.7.1",
        "web3-provider-engine": "^14.0.4"
    },
    "dependencies": {
        "@0xproject/assert": "^0.2.10",
        "@0xproject/base-contract": "^0.3.2",
        "@0xproject/fill-scenarios": "^0.0.2",
        "@0xproject/json-schemas": "0.7.22",
        "@0xproject/order-utils": "0.0.5",
        "@0xproject/types": "0.7.0",
        "@0xproject/typescript-typings": "^0.3.2",
        "@0xproject/utils": "^0.6.2",
        "@0xproject/web3-wrapper": "^0.6.4",
        "ethereum-types": "^0.0.1",
        "ethereumjs-blockstream": "^2.0.6",
        "ethereumjs-util": "^5.1.1",
        "ethers": "^3.0.15",
        "js-sha3": "^0.7.0",
        "lodash": "^4.17.4",
        "uuid": "^3.1.0"
    },
    "publishConfig": {
        "access": "public"
    }
}<|MERGE_RESOLUTION|>--- conflicted
+++ resolved
@@ -14,13 +14,8 @@
         "watch_without_deps": "yarn pre_build && tsc -w",
         "build": "yarn pre_build && tsc && copyfiles -u 3 './lib/src/monorepo_scripts/**/*' ./scripts",
         "pre_build": "run-s generate_contract_wrappers update_test_artifacts update_compact_artifacts",
-<<<<<<< HEAD
         "generate_contract_wrappers": "abi-gen --abis 'src/compact_artifacts/@(Exchange|Token|TokenTransferProxy|EtherToken|TokenRegistry|DummyToken).json' --template ../contract_templates/contract.handlebars --partials '../contract_templates/partials/**/*.handlebars' --output src/contract_wrappers/generated --backend ethers && prettier --write 'src/contract_wrappers/generated/**.ts'",
         "lint": "tslint --project . --exclude **/src/contract_wrappers/**/* --exclude **/lib/**/*",
-=======
-        "generate_contract_wrappers": "abi-gen --abis 'src/compact_artifacts/@(Exchange|Token|TokenTransferProxy|EtherToken|TokenRegistry|DummyToken).json' --template ../contract_templates/contract.handlebars --partials '../contract_templates/partials/**/*.handlebars' --output src/contract_wrappers/generated --backend ethers",
-        "lint": "tslint --project .",
->>>>>>> 49049b8c
         "test:circleci": "run-s test:coverage",
         "test": "yarn run_mocha",
         "rebuild_and_test": "run-s build test",
