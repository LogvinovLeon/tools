[
    {
        "version": "1.0.1-rc.6",
        "changes": [
            {
                "note": "Add `OrderValidatorWrapper`"
            },
            {
                "note":
<<<<<<< HEAD
                    "Fix bug where contracts not deployed on a network showed an `EXCHANGE_CONTRACT_DOES_NOT_EXIST` error instead of `CONTRACT_NOT_DEPLOYED_ON_NETWORK`"
=======
                    "Export `AssetBalanceAndProxyAllowanceFetcher` and `OrderFilledCancelledFetcher` implementations",
                "pr": 1054
            },
            {
                "note":
                    "Add `validateOrderFillableOrThrowAsync` and `validateFillOrderThrowIfInvalidAsync` to ExchangeWrapper",
                "pr": 1054
>>>>>>> 6a619a40
            }
        ]
    },
    {
        "version": "1.0.1-rc.5",
        "changes": [
            {
                "note": "Fix missing `BlockParamLiteral` type import issue"
            }
        ],
        "timestamp": 1535377027
    },
    {
        "version": "1.0.1-rc.4",
        "changes": [
            {
                "note":
                    "Export missing types: `TransactionEncoder`, `ContractAbi`, `JSONRPCRequestPayload`, `JSONRPCResponsePayload`, `JSONRPCErrorCallback`, `AbiDefinition`, `FunctionAbi`, `EventAbi`, `EventParameter`, `DecodedLogArgs`, `MethodAbi`, `ConstructorAbi`, `FallbackAbi`, `DataItem`, `ConstructorStateMutability`, `StateMutability` & `ExchangeSignatureValidatorApprovalEventArgs`",
                "pr": 924
            },
            {
                "note":
                    "Remove superfluous exported types: `ContractEvent`, `Token`, `OrderFillRequest`, `ContractEventArgs`, `LogEvent`, `OnOrderStateChangeCallback`,     `ECSignature`, `OrderStateValid`, `OrderStateInvalid`, `OrderState`, `FilterObject`, `TransactionReceipt` & `TransactionReceiptWithDecodedLogs`",
                "pr": 924
            },
            {
                "note": "Added Transaction Encoder for use with 0x Exchange executeTransaction",
                "pr": 975
            }
        ],
        "timestamp": 1535133899
    },
    {
        "version": "1.0.1-rc.3",
        "changes": [
            {
                "pr": 915,
                "note": "Added strict encoding/decoding checks for sendTransaction and call"
            },
            {
                "note": "Add ForwarderWrapper",
                "pr": 934
            },
            {
                "note": "Optimize orders in ForwarderWrapper",
                "pr": 936
            }
        ],
        "timestamp": 1534210131
    },
    {
        "version": "1.0.1-rc.2",
        "changes": [
            {
                "note": "Fixed bug caused by importing non-existent dep"
            }
        ],
        "timestamp": 1532619515
    },
    {
        "version": "1.0.1-rc.1",
        "changes": [
            {
                "note": "Dependencies updated"
            }
        ],
        "timestamp": 1532605697
    },
    {
        "timestamp": 1532357734,
        "version": "1.0.0",
        "changes": [
            {
                "note": "Dependencies updated"
            }
        ]
    },
    {
        "timestamp": 1532043000,
        "version": "1.0.0-rc.1",
        "changes": [
            {
                "note": "Update blockstream to v5.0 and propogate up caught errors to active subscriptions",
                "pr": 815
            },
            {
                "note": "Update to v2 of 0x rpotocol",
                "pr": 822
            }
        ]
    },
    {
        "timestamp": 1531919263,
        "version": "0.1.1",
        "changes": [
            {
                "note": "Dependencies updated"
            }
        ]
    },
    {
        "timestamp": 1529397769,
        "version": "0.0.5",
        "changes": [
            {
                "note": "Dependencies updated"
            }
        ]
    },
    {
        "timestamp": 1527617227,
        "version": "0.0.4",
        "changes": [
            {
                "note": "Expose 'abi' ContractAbi property on all contract wrappers"
            }
        ]
    },
    {
        "version": "0.0.2",
        "changes": [
            {
                "note": "Dependencies updated"
            }
        ],
        "timestamp": 1527008544
    },
    {
        "timestamp": 1527008270,
        "version": "0.0.1",
        "changes": [
            {
                "note": "Moved contractWrappers out of 0x.js",
                "pr": 579
            }
        ]
    }
]<|MERGE_RESOLUTION|>--- conflicted
+++ resolved
@@ -7,9 +7,11 @@
             },
             {
                 "note":
-<<<<<<< HEAD
-                    "Fix bug where contracts not deployed on a network showed an `EXCHANGE_CONTRACT_DOES_NOT_EXIST` error instead of `CONTRACT_NOT_DEPLOYED_ON_NETWORK`"
-=======
+                    "Fix bug where contracts not deployed on a network showed an `EXCHANGE_CONTRACT_DOES_NOT_EXIST` error instead of `CONTRACT_NOT_DEPLOYED_ON_NETWORK`",
+                "pr": 1044
+            },
+            {
+                "note":
                     "Export `AssetBalanceAndProxyAllowanceFetcher` and `OrderFilledCancelledFetcher` implementations",
                 "pr": 1054
             },
@@ -17,7 +19,6 @@
                 "note":
                     "Add `validateOrderFillableOrThrowAsync` and `validateFillOrderThrowIfInvalidAsync` to ExchangeWrapper",
                 "pr": 1054
->>>>>>> 6a619a40
             }
         ]
     },
