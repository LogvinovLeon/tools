--- conflicted
+++ resolved
@@ -5,13 +5,10 @@
 
 CHANGELOG
 
-<<<<<<< HEAD
-=======
 ## v2.0.8 - _December 13, 2018_
 
     * Dependencies updated
 
->>>>>>> 6d45becc
 ## v2.0.7 - _December 11, 2018_
 
     * Optimized ABI Encoder/Decoder. Generates compressed calldata to save gas. Generates human-readable calldata to aid development.
