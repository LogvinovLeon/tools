--- conflicted
+++ resolved
@@ -1,6 +1,5 @@
 export { ZeroEx } from './0x';
 
-<<<<<<< HEAD
 export {
     Web3ProviderEngine,
     RPCSubprovider,
@@ -9,35 +8,6 @@
     ErrorCallback,
     Subprovider,
 } from '@0xproject/subproviders';
-=======
-export { Web3ProviderEngine, RPCSubprovider } from '@0xproject/subproviders';
-
-export {
-    ExchangeContractErrs,
-    Order,
-    SignedOrder,
-    SignerType,
-    ECSignature,
-    OrderStateValid,
-    OrderStateInvalid,
-    OrderState,
-    Token,
-    ERC20AssetData,
-    ERC721AssetData,
-    AssetProxyId,
-} from '@0xproject/types';
-
-export {
-    BlockParamLiteral,
-    FilterObject,
-    BlockParam,
-    LogWithDecodedArgs,
-    ContractEventArg,
-    Provider,
-    TransactionReceipt,
-    TransactionReceiptWithDecodedLogs,
-} from 'ethereum-types';
->>>>>>> fadd292e
 
 export {
     EventCallback,
@@ -78,8 +48,6 @@
     OrderInfo,
 } from '@0xproject/contract-wrappers';
 
-export { MessagePrefixType, MessagePrefixOpts } from '@0xproject/order-utils';
-
 export {
     ExchangeContractErrs,
     Order,
