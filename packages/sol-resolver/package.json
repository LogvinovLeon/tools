--- conflicted
+++ resolved
@@ -1,10 +1,6 @@
 {
     "name": "@0x/sol-resolver",
-<<<<<<< HEAD
-    "version": "1.1.0",
-=======
     "version": "1.1.1",
->>>>>>> 6d45becc
     "engines": {
         "node": ">=6.12"
     },
@@ -34,13 +30,8 @@
         "typescript": "3.0.1"
     },
     "dependencies": {
-<<<<<<< HEAD
-        "@0x/types": "^1.4.0",
-        "@0x/typescript-typings": "^3.0.5",
-=======
         "@0x/types": "^1.4.1",
         "@0x/typescript-typings": "^3.0.6",
->>>>>>> 6d45becc
         "lodash": "^4.17.5"
     },
     "publishConfig": {
