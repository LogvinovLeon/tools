{
    "name": "@0xproject/order-watcher",
    "version": "2.0.0",
    "description": "An order watcher daemon that watches for order validity",
    "keywords": [
        "0x",
        "0xproject",
        "ethereum",
        "exchange",
        "orderbook"
    ],
    "main": "lib/src/index.js",
    "types": "lib/src/index.d.ts",
    "scripts": {
        "build": "yarn pre_build && tsc -b",
        "pre_build": "run-s update_artifacts copy_artifacts generate_contract_wrappers",
        "lint": "tslint --project . --exclude **/src/generated_contract_wrappers/**/*",
        "generate_contract_wrappers": "abi-gen --abis 'src/artifacts/@(Exchange|Token|TokenTransferProxy|EtherToken).json' --template ../contract_templates/contract.handlebars --partials '../contract_templates/partials/**/*.handlebars' --output src/generated_contract_wrappers --backend ethers",
        "test:circleci": "run-s test:coverage",
        "test": "yarn run_mocha",
        "rebuild_and_test": "run-s build test",
        "test:coverage": "nyc npm run test --all && yarn coverage:report:lcov",
        "coverage:report:lcov": "nyc report --reporter=text-lcov > coverage/lcov.info",
        "copy_artifacts": "copyfiles -u 2 './src/artifacts/**/*.json' ./lib/src/artifacts",
        "update_artifacts": "for i in ${npm_package_config_contracts_v2}; do copyfiles -u 4 ../migrations/artifacts/2.0.0-trimmed/$i.json src/artifacts; done;",
        "clean": "shx rm -rf _bundles lib test_temp test/artifacts src/generated_contract_wrappers generated_docs",
        "run_mocha": "mocha --require source-map-support/register --require make-promises-safe lib/test/**/*_test.js lib/test/global_hooks.js --timeout 10000 --bail --exit",
        "docs:json": "typedoc --excludePrivate --excludeExternals --target ES5 --tsconfig typedoc-tsconfig.json --json $JSON_FILE_PATH $PROJECT_FILES"
    },
    "config": {
        "contracts_v2": "AssetProxyOwner ERC20Proxy ERC20Token ERC721Proxy ERC721Token Exchange Forwarder OrderValidator WETH9 ZRXToken",
        "postpublish": {
            "assets": []
        }
    },
    "repository": {
        "type": "git",
        "url": "https://github.com/0xProject/0x-monorepo"
    },
    "license": "Apache-2.0",
    "engines": {
        "node": ">=6.0.0"
    },
    "devDependencies": {
        "@0xproject/abi-gen": "^1.0.11",
        "@0xproject/dev-utils": "^1.0.10",
        "@0xproject/migrations": "^1.0.12",
        "@0xproject/tslint-config": "^1.0.7",
        "@types/bintrees": "^1.0.2",
        "@types/lodash": "4.14.104",
        "@types/mocha": "^2.2.42",
        "@types/node": "*",
        "@types/sinon": "^2.2.2",
        "awesome-typescript-loader": "^3.1.3",
        "chai": "^4.0.1",
        "chai-as-promised": "^7.1.0",
        "chai-bignumber": "^2.0.1",
        "copyfiles": "^2.0.0",
        "dirty-chai": "^2.0.1",
        "json-loader": "^0.5.4",
        "make-promises-safe": "^1.1.0",
        "mocha": "^4.1.0",
        "npm-run-all": "^4.1.2",
        "nyc": "^11.0.1",
        "opn-cli": "^3.1.0",
        "shx": "^0.2.2",
        "sinon": "^4.0.0",
        "source-map-support": "^0.5.0",
        "tslint": "5.11.0",
        "typescript": "3.0.1"
    },
    "dependencies": {
        "@0xproject/assert": "^1.0.11",
        "@0xproject/base-contract": "^2.0.5",
        "@0xproject/contract-wrappers": "^2.0.0",
        "@0xproject/fill-scenarios": "^1.0.5",
        "@0xproject/json-schemas": "^1.0.4",
        "@0xproject/order-utils": "^1.0.5",
        "@0xproject/types": "^1.1.1",
        "@0xproject/typescript-typings": "^2.0.2",
        "@0xproject/utils": "^1.0.11",
        "@0xproject/web3-wrapper": "^3.0.1",
        "bintrees": "^1.0.2",
<<<<<<< HEAD
        "ethereum-types": "^1.0.6",
        "ethereumjs-blockstream": "5.0.0",
        "ethers": "^4.0.0-beta.14",
=======
        "ethereum-types": "^1.0.8",
        "ethereumjs-blockstream": "6.0.0",
        "ethers": "3.0.22",
>>>>>>> 13aa98f0
        "lodash": "^4.17.5"
    },
    "publishConfig": {
        "access": "public"
    }
}<|MERGE_RESOLUTION|>--- conflicted
+++ resolved
@@ -81,15 +81,9 @@
         "@0xproject/utils": "^1.0.11",
         "@0xproject/web3-wrapper": "^3.0.1",
         "bintrees": "^1.0.2",
-<<<<<<< HEAD
-        "ethereum-types": "^1.0.6",
-        "ethereumjs-blockstream": "5.0.0",
-        "ethers": "^4.0.0-beta.14",
-=======
         "ethereum-types": "^1.0.8",
         "ethereumjs-blockstream": "6.0.0",
-        "ethers": "3.0.22",
->>>>>>> 13aa98f0
+        "ethers": "^4.0.0-beta.14",
         "lodash": "^4.17.5"
     },
     "publishConfig": {
