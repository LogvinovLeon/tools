import { AssetBuyer, AssetBuyerError, BuyQuote } from '@0x/asset-buyer';
import * as _ from 'lodash';
import * as React from 'react';
import { connect } from 'react-redux';
import { Dispatch } from 'redux';

import { Action, actions } from '../redux/actions';
import { State } from '../redux/reducer';
<<<<<<< HEAD
import { OrderProcessState, OrderState } from '../types';
import { errorFlasher } from '../util/error_flasher';
=======
import { OrderProcessState, OrderState, ZeroExInstantError } from '../types';
>>>>>>> 4e4291ec
import { etherscanUtil } from '../util/etherscan';

import { BuyOrderStateButtons } from '../components/buy_order_state_buttons';
import { errorUtil } from '../util/error';

interface ConnectedState {
    buyQuote?: BuyQuote;
    buyOrderProcessingState: OrderProcessState;
    assetBuyer?: AssetBuyer;
    onViewTransaction: () => void;
}

interface ConnectedDispatch {
<<<<<<< HEAD
    onAwaitingSignature: (buyQuote: BuyQuote) => void;
    onSignatureDenied: (buyQuote: BuyQuote) => void;
=======
    onValidationPending: (buyQuote: BuyQuote) => void;
    onSignatureDenied: (buyQuote: BuyQuote, error: Error) => void;
>>>>>>> 4e4291ec
    onBuyProcessing: (buyQuote: BuyQuote, txHash: string) => void;
    onBuySuccess: (buyQuote: BuyQuote, txHash: string) => void;
    onBuyFailure: (buyQuote: BuyQuote, txHash: string) => void;
    onRetry: () => void;
    onValidationFail: (buyQuote: BuyQuote, errorMessage: AssetBuyerError | ZeroExInstantError) => void;
}
export interface SelectedAssetBuyOrderStateButtons {}
const mapStateToProps = (state: State, _ownProps: SelectedAssetBuyOrderStateButtons): ConnectedState => ({
    buyOrderProcessingState: state.buyOrderState.processState,
    assetBuyer: state.assetBuyer,
    buyQuote: state.latestBuyQuote,
    onViewTransaction: () => {
        if (
            state.assetBuyer &&
            (state.buyOrderState.processState === OrderProcessState.PROCESSING ||
                state.buyOrderState.processState === OrderProcessState.SUCCESS ||
                state.buyOrderState.processState === OrderProcessState.FAILURE)
        ) {
            const etherscanUrl = etherscanUtil.getEtherScanTxnAddressIfExists(
                state.buyOrderState.txHash,
                state.assetBuyer.networkId,
            );
            if (etherscanUrl) {
                window.open(etherscanUrl, '_blank');
                return;
            }
        }
    },
});

const mapDispatchToProps = (
    dispatch: Dispatch<Action>,
    ownProps: SelectedAssetBuyOrderStateButtons,
): ConnectedDispatch => ({
    onValidationPending: (buyQuote: BuyQuote) => {
        const newOrderState: OrderState = { processState: OrderProcessState.VALIDATING };
        dispatch(actions.updateBuyOrderState(newOrderState));
    },
    onBuyProcessing: (buyQuote: BuyQuote, txHash: string) => {
        const newOrderState: OrderState = { processState: OrderProcessState.PROCESSING, txHash };
        dispatch(actions.updateBuyOrderState(newOrderState));
    },
    onBuySuccess: (buyQuote: BuyQuote, txHash: string) =>
        dispatch(actions.updateBuyOrderState({ processState: OrderProcessState.SUCCESS, txHash })),
    onBuyFailure: (buyQuote: BuyQuote, txHash: string) =>
        dispatch(actions.updateBuyOrderState({ processState: OrderProcessState.FAILURE, txHash })),
    onSignatureDenied: () => {
        dispatch(actions.resetAmount());
<<<<<<< HEAD
        const errorMessage = 'You denied this transaction';
        errorFlasher.flashNewErrorMessage(dispatch, errorMessage);
=======
        errorUtil.errorFlasher.flashNewError(dispatch, error);
    },
    onValidationFail: (buyQuote, error) => {
        dispatch(actions.updateBuyOrderState({ processState: OrderProcessState.NONE }));
        errorUtil.errorFlasher.flashNewError(dispatch, new Error(error));
>>>>>>> 4e4291ec
    },
    onRetry: () => {
        dispatch(actions.resetAmount());
    },
});

export const SelectedAssetBuyOrderStateButtons: React.ComponentClass<SelectedAssetBuyOrderStateButtons> = connect(
    mapStateToProps,
    mapDispatchToProps,
)(BuyOrderStateButtons);<|MERGE_RESOLUTION|>--- conflicted
+++ resolved
@@ -4,18 +4,12 @@
 import { connect } from 'react-redux';
 import { Dispatch } from 'redux';
 
+import { BuyOrderStateButtons } from '../components/buy_order_state_buttons';
 import { Action, actions } from '../redux/actions';
 import { State } from '../redux/reducer';
-<<<<<<< HEAD
-import { OrderProcessState, OrderState } from '../types';
+import { OrderProcessState, OrderState, ZeroExInstantError } from '../types';
 import { errorFlasher } from '../util/error_flasher';
-=======
-import { OrderProcessState, OrderState, ZeroExInstantError } from '../types';
->>>>>>> 4e4291ec
 import { etherscanUtil } from '../util/etherscan';
-
-import { BuyOrderStateButtons } from '../components/buy_order_state_buttons';
-import { errorUtil } from '../util/error';
 
 interface ConnectedState {
     buyQuote?: BuyQuote;
@@ -25,13 +19,8 @@
 }
 
 interface ConnectedDispatch {
-<<<<<<< HEAD
-    onAwaitingSignature: (buyQuote: BuyQuote) => void;
+    onValidationPending: (buyQuote: BuyQuote) => void;
     onSignatureDenied: (buyQuote: BuyQuote) => void;
-=======
-    onValidationPending: (buyQuote: BuyQuote) => void;
-    onSignatureDenied: (buyQuote: BuyQuote, error: Error) => void;
->>>>>>> 4e4291ec
     onBuyProcessing: (buyQuote: BuyQuote, txHash: string) => void;
     onBuySuccess: (buyQuote: BuyQuote, txHash: string) => void;
     onBuyFailure: (buyQuote: BuyQuote, txHash: string) => void;
@@ -80,16 +69,17 @@
         dispatch(actions.updateBuyOrderState({ processState: OrderProcessState.FAILURE, txHash })),
     onSignatureDenied: () => {
         dispatch(actions.resetAmount());
-<<<<<<< HEAD
         const errorMessage = 'You denied this transaction';
         errorFlasher.flashNewErrorMessage(dispatch, errorMessage);
-=======
-        errorUtil.errorFlasher.flashNewError(dispatch, error);
     },
     onValidationFail: (buyQuote, error) => {
         dispatch(actions.updateBuyOrderState({ processState: OrderProcessState.NONE }));
-        errorUtil.errorFlasher.flashNewError(dispatch, new Error(error));
->>>>>>> 4e4291ec
+        if (error === ZeroExInstantError.InsufficientETH) {
+            const errorMessage = "You don't have enough ETH";
+            errorFlasher.flashNewErrorMessage(dispatch, errorMessage);
+        } else {
+            errorFlasher.flashNewErrorMessage(dispatch);
+        }
     },
     onRetry: () => {
         dispatch(actions.resetAmount());
