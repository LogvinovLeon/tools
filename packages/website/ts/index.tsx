import { MuiThemeProvider } from 'material-ui/styles';
import * as React from 'react';
import { render } from 'react-dom';
import { Provider } from 'react-redux';
import { BrowserRouter as Router, Redirect, Route, Switch } from 'react-router-dom';
import * as injectTapEventPlugin from 'react-tap-event-plugin';
import { MetaTags } from 'ts/components/meta_tags';
import { About } from 'ts/containers/about';
import { FAQ } from 'ts/containers/faq';
import { Jobs } from 'ts/containers/jobs';
import { Landing } from 'ts/containers/landing';
import { NotFound } from 'ts/containers/not_found';
import { Wiki } from 'ts/containers/wiki';
import { createLazyComponent } from 'ts/lazy_component';
import { trackedTokenStorage } from 'ts/local_storage/tracked_token_storage';
import { tradeHistoryStorage } from 'ts/local_storage/trade_history_storage';
import { store } from 'ts/redux/store';
import { WebsiteLegacyPaths, WebsitePaths } from 'ts/types';
import { muiTheme } from 'ts/utils/mui_theme';
// Polyfills
injectTapEventPlugin();

// Check if we've introduced an update that requires us to clear the tradeHistory local storage entries
tradeHistoryStorage.clearIfRequired();
trackedTokenStorage.clearIfRequired();

import 'basscss/css/basscss.css';
import 'less/all.less';

// We pass modulePromise returning lambda instead of module promise,
// cause we only want to import the module when the user navigates to the page.
// At the same time webpack statically parses for System.import() to determine bundle chunk split points
// so each lazy import needs it's own `System.import()` declaration.

const LazyPortal = createLazyComponent('Portal', async () =>
    System.import<any>(/* webpackChunkName: "portal" */ 'ts/containers/portal'),
);
const LazyZeroExJSDocumentation = createLazyComponent('Documentation', async () =>
    System.import<any>(/* webpackChunkName: "zeroExDocs" */ 'ts/containers/zero_ex_js_documentation'),
);
const LazyContractWrappersDocumentation = createLazyComponent('Documentation', async () =>
    System.import<any>(/* webpackChunkName: "contractWrapperDocs" */ 'ts/containers/contract_wrappers_documentation'),
);
const LazyOrderWatcherDocumentation = createLazyComponent('Documentation', async () =>
    System.import<any>(/* webpackChunkName: "orderWatcherDocs" */ 'ts/containers/order_watcher_documentation'),
);
const LazySmartContractsDocumentation = createLazyComponent('Documentation', async () =>
    System.import<any>(/* webpackChunkName: "smartContractDocs" */ 'ts/containers/smart_contracts_documentation'),
);
const LazyConnectDocumentation = createLazyComponent('Documentation', async () =>
    System.import<any>(/* webpackChunkName: "connectDocs" */ 'ts/containers/connect_documentation'),
);
const LazyWeb3WrapperDocumentation = createLazyComponent('Documentation', async () =>
    System.import<any>(/* webpackChunkName: "web3WrapperDocs" */ 'ts/containers/web3_wrapper_documentation'),
);
const LazySolCompilerDocumentation = createLazyComponent('Documentation', async () =>
    System.import<any>(/* webpackChunkName: "solCompilerDocs" */ 'ts/containers/sol_compiler_documentation'),
);
const LazyJSONSchemasDocumentation = createLazyComponent('Documentation', async () =>
    System.import<any>(/* webpackChunkName: "jsonSchemasDocs" */ 'ts/containers/json_schemas_documentation'),
);
const LazySolCovDocumentation = createLazyComponent('Documentation', async () =>
    System.import<any>(/* webpackChunkName: "solCovDocs" */ 'ts/containers/sol_cov_documentation'),
);
const LazySubprovidersDocumentation = createLazyComponent('Documentation', async () =>
    System.import<any>(/* webpackChunkName: "subproviderDocs" */ 'ts/containers/subproviders_documentation'),
);
const LazyOrderUtilsDocumentation = createLazyComponent('Documentation', async () =>
    System.import<any>(/* webpackChunkName: "orderUtilsDocs" */ 'ts/containers/order_utils_documentation'),
);
const LazyEthereumTypesDocumentation = createLazyComponent('Documentation', async () =>
    System.import<any>(/* webpackChunkName: "ethereumTypesDocs" */ 'ts/containers/ethereum_types_documentation'),
);

const DOCUMENT_TITLE = '0x: The Protocol for Trading Tokens';
const DOCUMENT_DESCRIPTION = 'An Open Protocol For Decentralized Exchange On The Ethereum Blockchain';

render(
<<<<<<< HEAD
    <Router>
        <div>
            <MuiThemeProvider muiTheme={muiTheme}>
                <Provider store={store}>
                    <div>
                        <Switch>
                            <Route exact={true} path="/" component={Landing as any} />
                            <Redirect from="/otc" to={`${WebsitePaths.Portal}`} />
                            <Route path={WebsitePaths.Careers} component={Jobs as any} />
                            <Route path={WebsitePaths.Portal} component={LazyPortal} />
                            <Route path={WebsitePaths.FAQ} component={FAQ as any} />
                            <Route path={WebsitePaths.About} component={About as any} />
                            <Route path={WebsitePaths.Wiki} component={Wiki as any} />
                            <Route path={`${WebsitePaths.ZeroExJs}/:version?`} component={LazyZeroExJSDocumentation} />
                            <Route
                                path={`${WebsitePaths.ContractWrappers}/:version?`}
                                component={LazyContractWrappersDocumentation}
                            />
                            <Route
                                path={`${WebsitePaths.OrderWatcher}/:version?`}
                                component={LazyOrderWatcherDocumentation}
                            />
                            <Route path={`${WebsitePaths.Connect}/:version?`} component={LazyConnectDocumentation} />
                            <Route
                                path={`${WebsitePaths.SolCompiler}/:version?`}
                                component={LazySolCompilerDocumentation}
                            />
                            <Route path={`${WebsitePaths.SolCov}/:version?`} component={LazySolCovDocumentation} />
                            <Route
                                path={`${WebsitePaths.JSONSchemas}/:version?`}
                                component={LazyJSONSchemasDocumentation}
                            />
                            <Route
                                path={`${WebsitePaths.Subproviders}/:version?`}
                                component={LazySubprovidersDocumentation}
                            />
                            <Route
                                path={`${WebsitePaths.OrderUtils}/:version?`}
                                component={LazyOrderUtilsDocumentation}
                            />
                            <Route
                                path={`${WebsitePaths.Web3Wrapper}/:version?`}
                                component={LazyWeb3WrapperDocumentation}
                            />
                            <Route
                                path={`${WebsitePaths.SmartContracts}/:version?`}
                                component={LazySmartContractsDocumentation}
                            />
                            <Route
                                path={`${WebsitePaths.EthereumTypes}/:version?`}
                                component={LazyEthereumTypesDocumentation}
                            />
=======
    <div>
        <MetaTags title={DOCUMENT_TITLE} description={DOCUMENT_DESCRIPTION} />
        <Router>
            <div>
                <MuiThemeProvider muiTheme={muiTheme}>
                    <Provider store={store}>
                        <div>
                            <Switch>
                                <Route exact={true} path="/" component={Landing as any} />
                                <Redirect from="/otc" to={`${WebsitePaths.Portal}`} />
                                <Route path={WebsitePaths.Careers} component={Jobs as any} />
                                <Route path={WebsitePaths.Portal} component={LazyPortal} />
                                <Route path={WebsitePaths.FAQ} component={FAQ as any} />
                                <Route path={WebsitePaths.About} component={About as any} />
                                <Route path={WebsitePaths.Wiki} component={Wiki as any} />
                                <Route
                                    path={`${WebsitePaths.ZeroExJs}/:version?`}
                                    component={LazyZeroExJSDocumentation}
                                />
                                <Route
                                    path={`${WebsitePaths.Connect}/:version?`}
                                    component={LazyConnectDocumentation}
                                />
                                <Route
                                    path={`${WebsitePaths.SolCompiler}/:version?`}
                                    component={LazySolCompilerDocumentation}
                                />
                                <Route path={`${WebsitePaths.SolCov}/:version?`} component={LazySolCovDocumentation} />
                                <Route
                                    path={`${WebsitePaths.JSONSchemas}/:version?`}
                                    component={LazyJSONSchemasDocumentation}
                                />
                                <Route
                                    path={`${WebsitePaths.Subproviders}/:version?`}
                                    component={LazySubprovidersDocumentation}
                                />
                                <Route
                                    path={`${WebsitePaths.OrderUtils}/:version?`}
                                    component={LazyOrderUtilsDocumentation}
                                />
                                <Route
                                    path={`${WebsitePaths.Web3Wrapper}/:version?`}
                                    component={LazyWeb3WrapperDocumentation}
                                />
                                <Route
                                    path={`${WebsitePaths.SmartContracts}/:version?`}
                                    component={LazySmartContractsDocumentation}
                                />
                                <Route
                                    path={`${WebsitePaths.EthereumTypes}/:version?`}
                                    component={LazyEthereumTypesDocumentation}
                                />
>>>>>>> fadd292e

                                {/* Legacy endpoints */}
                                <Route
                                    path={`${WebsiteLegacyPaths.ZeroExJs}/:version?`}
                                    component={LazyZeroExJSDocumentation}
                                />
                                <Route
                                    path={`${WebsiteLegacyPaths.Web3Wrapper}/:version?`}
                                    component={LazyWeb3WrapperDocumentation}
                                />
                                <Route
                                    path={`${WebsiteLegacyPaths.Deployer}/:version?`}
                                    component={LazySolCompilerDocumentation}
                                />
                                <Route path={WebsiteLegacyPaths.Jobs} component={Jobs as any} />
                                <Route path={`${WebsitePaths.Docs}`} component={LazyZeroExJSDocumentation} />
                                <Route component={NotFound as any} />
                            </Switch>
                        </div>
                    </Provider>
                </MuiThemeProvider>
            </div>
        </Router>
    </div>,
    document.getElementById('app'),
);<|MERGE_RESOLUTION|>--- conflicted
+++ resolved
@@ -76,60 +76,6 @@
 const DOCUMENT_DESCRIPTION = 'An Open Protocol For Decentralized Exchange On The Ethereum Blockchain';
 
 render(
-<<<<<<< HEAD
-    <Router>
-        <div>
-            <MuiThemeProvider muiTheme={muiTheme}>
-                <Provider store={store}>
-                    <div>
-                        <Switch>
-                            <Route exact={true} path="/" component={Landing as any} />
-                            <Redirect from="/otc" to={`${WebsitePaths.Portal}`} />
-                            <Route path={WebsitePaths.Careers} component={Jobs as any} />
-                            <Route path={WebsitePaths.Portal} component={LazyPortal} />
-                            <Route path={WebsitePaths.FAQ} component={FAQ as any} />
-                            <Route path={WebsitePaths.About} component={About as any} />
-                            <Route path={WebsitePaths.Wiki} component={Wiki as any} />
-                            <Route path={`${WebsitePaths.ZeroExJs}/:version?`} component={LazyZeroExJSDocumentation} />
-                            <Route
-                                path={`${WebsitePaths.ContractWrappers}/:version?`}
-                                component={LazyContractWrappersDocumentation}
-                            />
-                            <Route
-                                path={`${WebsitePaths.OrderWatcher}/:version?`}
-                                component={LazyOrderWatcherDocumentation}
-                            />
-                            <Route path={`${WebsitePaths.Connect}/:version?`} component={LazyConnectDocumentation} />
-                            <Route
-                                path={`${WebsitePaths.SolCompiler}/:version?`}
-                                component={LazySolCompilerDocumentation}
-                            />
-                            <Route path={`${WebsitePaths.SolCov}/:version?`} component={LazySolCovDocumentation} />
-                            <Route
-                                path={`${WebsitePaths.JSONSchemas}/:version?`}
-                                component={LazyJSONSchemasDocumentation}
-                            />
-                            <Route
-                                path={`${WebsitePaths.Subproviders}/:version?`}
-                                component={LazySubprovidersDocumentation}
-                            />
-                            <Route
-                                path={`${WebsitePaths.OrderUtils}/:version?`}
-                                component={LazyOrderUtilsDocumentation}
-                            />
-                            <Route
-                                path={`${WebsitePaths.Web3Wrapper}/:version?`}
-                                component={LazyWeb3WrapperDocumentation}
-                            />
-                            <Route
-                                path={`${WebsitePaths.SmartContracts}/:version?`}
-                                component={LazySmartContractsDocumentation}
-                            />
-                            <Route
-                                path={`${WebsitePaths.EthereumTypes}/:version?`}
-                                component={LazyEthereumTypesDocumentation}
-                            />
-=======
     <div>
         <MetaTags title={DOCUMENT_TITLE} description={DOCUMENT_DESCRIPTION} />
         <Router>
@@ -148,6 +94,14 @@
                                 <Route
                                     path={`${WebsitePaths.ZeroExJs}/:version?`}
                                     component={LazyZeroExJSDocumentation}
+                                />
+                                <Route
+                                    path={`${WebsitePaths.ContractWrappers}/:version?`}
+                                    component={LazyContractWrappersDocumentation}
+                                />
+                                <Route
+                                    path={`${WebsitePaths.OrderWatcher}/:version?`}
+                                    component={LazyOrderWatcherDocumentation}
                                 />
                                 <Route
                                     path={`${WebsitePaths.Connect}/:version?`}
@@ -182,7 +136,6 @@
                                     path={`${WebsitePaths.EthereumTypes}/:version?`}
                                     component={LazyEthereumTypesDocumentation}
                                 />
->>>>>>> fadd292e
 
                                 {/* Legacy endpoints */}
                                 <Route
