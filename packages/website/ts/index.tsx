--- conflicted
+++ resolved
@@ -137,15 +137,11 @@
                                     path={`${WebsitePaths.EthereumTypes}/:version?`}
                                     component={LazyEthereumTypesDocumentation}
                                 />
-<<<<<<< HEAD
-                                <Route path={WebsitePaths.Docs} component={DocsHome as any} />
-
-=======
                                 <Route
                                     path={`${WebsitePaths.AssetBuyer}/:version?`}
                                     component={LazyAssetBuyerDocumentation}
                                 />
->>>>>>> bd8ba14b
+                                <Route path={WebsitePaths.Docs} component={DocsHome as any} />
                                 {/* Legacy endpoints */}
                                 <Route
                                     path={`${WebsiteLegacyPaths.ZeroExJs}/:version?`}
