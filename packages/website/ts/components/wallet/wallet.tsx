--- conflicted
+++ resolved
@@ -266,11 +266,7 @@
             wrappedEtherDirection: Side.Deposit,
         };
         const key = ETHER_ITEM_KEY;
-<<<<<<< HEAD
-        return this._renderBalanceRow(key, icon, primaryText, secondaryText, accessoryItemConfig, false);
-=======
-        return this._renderBalanceRow(key, icon, primaryText, secondaryText, accessoryItemConfig, 'eth-row');
->>>>>>> cc12bc92
+        return this._renderBalanceRow(key, icon, primaryText, secondaryText, accessoryItemConfig);
     }
     private _renderTokenRows(): React.ReactNode {
         const trackedTokens = this.props.trackedTokens;
@@ -309,19 +305,7 @@
             },
         };
         const key = token.address;
-<<<<<<< HEAD
-        const isLastRow = index === this.props.trackedTokens.length - 1;
-        return this._renderBalanceRow(key, icon, primaryText, secondaryText, accessoryItemConfig, isLastRow);
-=======
-        return this._renderBalanceRow(
-            key,
-            icon,
-            primaryText,
-            secondaryText,
-            accessoryItemConfig,
-            isWeth ? 'weth-row' : undefined,
-        );
->>>>>>> cc12bc92
+        return this._renderBalanceRow(key, icon, primaryText, secondaryText, accessoryItemConfig);
     }
     private _renderBalanceRow(
         key: string,
