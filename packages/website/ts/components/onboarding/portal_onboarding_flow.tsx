import { constants as sharedConstants } from '@0xproject/react-shared';
import * as _ from 'lodash';
import * as React from 'react';
import { RouteComponentProps, withRouter } from 'react-router';

import { BigNumber } from '@0xproject/utils';
import { Blockchain } from 'ts/blockchain';
import { AddEthOnboardingStep } from 'ts/components/onboarding/add_eth_onboarding_step';
import { CongratsOnboardingStep } from 'ts/components/onboarding/congrats_onboarding_step';
import { InstallWalletOnboardingStep } from 'ts/components/onboarding/install_wallet_onboarding_step';
import { IntroOnboardingStep } from 'ts/components/onboarding/intro_onboarding_step';
import { OnboardingFlow, Step } from 'ts/components/onboarding/onboarding_flow';
import { SetAllowancesOnboardingStep } from 'ts/components/onboarding/set_allowances_onboarding_step';
import { UnlockWalletOnboardingStep } from 'ts/components/onboarding/unlock_wallet_onboarding_step';
import { WrapEthOnboardingStep } from 'ts/components/onboarding/wrap_eth_onboarding_step';
import { AllowanceToggle } from 'ts/containers/inputs/allowance_toggle';
import { ProviderType, Token, TokenByAddress, TokenStateByAddress } from 'ts/types';
import { analytics } from 'ts/utils/analytics';
import { utils } from 'ts/utils/utils';

<<<<<<< HEAD
export interface PortalOnboardingFlowProps extends RouteComponentProps<any> {
=======
export interface PortalOnboardingFlowProps {
    networkId: number;
>>>>>>> da69ddc1
    blockchain: Blockchain;
    stepIndex: number;
    isRunning: boolean;
    userAddress: string;
    hasBeenSeen: boolean;
    providerType: ProviderType;
    injectedProviderName: string;
    blockchainIsLoaded: boolean;
    userEtherBalanceInWei?: BigNumber;
    tokenByAddress: TokenByAddress;
    trackedTokenStateByAddress: TokenStateByAddress;
    updateIsRunning: (isRunning: boolean) => void;
    updateOnboardingStep: (stepIndex: number) => void;
    refetchTokenStateAsync: (tokenAddress: string) => Promise<void>;
}

class PlainPortalOnboardingFlow extends React.Component<PortalOnboardingFlowProps> {
    private _unlisten: () => void;
    public componentDidMount(): void {
        this._overrideOnboardingStateIfShould();
        // If there is a route change, just close onboarding.
        this._unlisten = this.props.history.listen(() => this.props.updateIsRunning(false));
    }
    public componentWillUnmount(): void {
        this._unlisten();
    }
    public componentDidUpdate(): void {
        this._overrideOnboardingStateIfShould();
    }
    public render(): React.ReactNode {
        return (
            <OnboardingFlow
                steps={this._getSteps()}
                stepIndex={this.props.stepIndex}
                isRunning={this.props.isRunning}
                onClose={this._closeOnboarding.bind(this)}
                updateOnboardingStep={this._updateOnboardingStep.bind(this)}
            />
        );
    }
    private _getSteps(): Step[] {
        const steps: Step[] = [
            {
                target: '.wallet',
                title: '0x Ecosystem Setup',
                content: <InstallWalletOnboardingStep />,
                placement: 'right',
                shouldHideBackButton: true,
                shouldHideNextButton: true,
            },
            {
                target: '.wallet',
                title: '0x Ecosystem Setup',
                content: <UnlockWalletOnboardingStep />,
                placement: 'right',
                shouldHideBackButton: true,
                shouldHideNextButton: true,
            },
            {
                target: '.wallet',
                title: '0x Ecosystem Account Setup',
                content: <IntroOnboardingStep />,
                placement: 'right',
                shouldHideBackButton: true,
                continueButtonDisplay: 'enabled',
            },
            {
                target: '.eth-row',
                title: 'Add ETH',
                content: <AddEthOnboardingStep />,
                placement: 'right',
                continueButtonDisplay: this._userHasVisibleEth() ? 'enabled' : 'disabled',
            },
            {
                target: '.weth-row',
                title: 'Step 1/2',
                content: (
                    <WrapEthOnboardingStep
                        formattedEthBalanceIfExists={
                            this._userHasVisibleWeth() ? this._getFormattedWethBalance() : undefined
                        }
                    />
                ),
                placement: 'right',
                continueButtonDisplay: this._userHasVisibleWeth() ? 'enabled' : undefined,
            },
            {
                target: '.weth-row',
                title: 'Step 2/2',
                content: (
                    <SetAllowancesOnboardingStep
                        zrxAllowanceToggle={this._renderZrxAllowanceToggle()}
                        ethAllowanceToggle={this._renderEthAllowanceToggle()}
                    />
                ),
                placement: 'right',
                continueButtonDisplay: this._userHasAllowancesForWethAndZrx() ? 'enabled' : 'disabled',
            },
            {
                target: '.wallet',
                title: '🎉 Congrats! The ecosystem awaits.',
                content: <CongratsOnboardingStep />,
                placement: 'right',
                continueButtonDisplay: 'enabled',
                shouldHideNextButton: true,
                continueButtonText: 'Enter the 0x Ecosystem',
            },
        ];
        return steps;
    }
    private _isAddressAvailable(): boolean {
        return !_.isEmpty(this.props.userAddress);
    }
    private _userHasVisibleEth(): boolean {
        return this.props.userEtherBalanceInWei > new BigNumber(0);
    }
    private _getWethBalance(): BigNumber {
        const ethToken = utils.getEthToken(this.props.tokenByAddress);
        if (!ethToken) {
            return new BigNumber(0);
        }
        const ethTokenState = this.props.trackedTokenStateByAddress[ethToken.address];
        return ethTokenState.balance;
    }
    private _getFormattedWethBalance(): string {
        const ethToken = utils.getEthToken(this.props.tokenByAddress);
        const ethTokenState = this.props.trackedTokenStateByAddress[ethToken.address];
        return utils.getFormattedAmountFromToken(ethToken, ethTokenState);
    }
    private _userHasVisibleWeth(): boolean {
        return this._getWethBalance() > new BigNumber(0);
    }
    private _userHasAllowancesForWethAndZrx(): boolean {
        const ethToken = utils.getEthToken(this.props.tokenByAddress);
        const zrxToken = utils.getZrxToken(this.props.tokenByAddress);
        if (ethToken && zrxToken) {
            const ethTokenAllowance = this.props.trackedTokenStateByAddress[ethToken.address].allowance;
            const zrxTokenAllowance = this.props.trackedTokenStateByAddress[zrxToken.address].allowance;
            return ethTokenAllowance > new BigNumber(0) && zrxTokenAllowance > new BigNumber(0);
        }
        return false;
    }
    private _overrideOnboardingStateIfShould(): void {
        this._autoStartOnboardingIfShould();
        this._adjustStepIfShould();
    }

    private _adjustStepIfShould(): void {
        const stepIndex = this.props.stepIndex;
        if (this._isAddressAvailable()) {
            if (stepIndex < 2) {
                this.props.updateOnboardingStep(2);
            }
            return;
        }
        const isExternallyInjected = utils.isExternallyInjected(
            this.props.providerType,
            this.props.injectedProviderName,
        );
        if (isExternallyInjected) {
            if (stepIndex !== 1) {
                this.props.updateOnboardingStep(1);
            }
            return;
        }
        if (stepIndex !== 0) {
            this.props.updateOnboardingStep(0);
        }
    }
    private _autoStartOnboardingIfShould(): void {
        if (!this.props.isRunning && !this.props.hasBeenSeen && this.props.blockchainIsLoaded) {
            const networkName = sharedConstants.NETWORK_NAME_BY_ID[this.props.networkId];
            analytics.logEvent('Portal', 'Onboarding Started - Automatic', networkName, this.props.stepIndex);
            this.props.updateIsRunning(true);
        }
    }
    private _updateOnboardingStep(stepIndex: number): void {
        const networkName = sharedConstants.NETWORK_NAME_BY_ID[this.props.networkId];
        this.props.updateOnboardingStep(stepIndex);
        analytics.logEvent('Portal', 'Update Onboarding Step', networkName, stepIndex);
    }
    private _closeOnboarding(): void {
        const networkName = sharedConstants.NETWORK_NAME_BY_ID[this.props.networkId];
        this.props.updateIsRunning(false);
        analytics.logEvent('Portal', 'Onboarding Closed', networkName, this.props.stepIndex);
    }
    private _renderZrxAllowanceToggle(): React.ReactNode {
        const zrxToken = utils.getZrxToken(this.props.tokenByAddress);
        return this._renderAllowanceToggle(zrxToken);
    }
    private _renderEthAllowanceToggle(): React.ReactNode {
        const ethToken = utils.getEthToken(this.props.tokenByAddress);
        return this._renderAllowanceToggle(ethToken);
    }
    private _renderAllowanceToggle(token: Token): React.ReactNode {
        if (!token) {
            return null;
        }
        const tokenState = this.props.trackedTokenStateByAddress[token.address];
        return (
            <AllowanceToggle
                token={token}
                tokenState={tokenState}
                isDisabled={!tokenState.isLoaded}
                blockchain={this.props.blockchain}
                // tslint:disable-next-line:jsx-no-lambda
                refetchTokenStateAsync={async () => this.props.refetchTokenStateAsync(token.address)}
            />
        );
    }
}

export const PortalOnboardingFlow = withRouter(PlainPortalOnboardingFlow);<|MERGE_RESOLUTION|>--- conflicted
+++ resolved
@@ -18,12 +18,8 @@
 import { analytics } from 'ts/utils/analytics';
 import { utils } from 'ts/utils/utils';
 
-<<<<<<< HEAD
 export interface PortalOnboardingFlowProps extends RouteComponentProps<any> {
-=======
-export interface PortalOnboardingFlowProps {
     networkId: number;
->>>>>>> da69ddc1
     blockchain: Blockchain;
     stepIndex: number;
     isRunning: boolean;
