import { LogWithDecodedArgs, ZeroEx } from '0x.js';
import { BlockchainLifecycle } from '@0xproject/dev-utils';
import { BigNumber } from '@0xproject/utils';
import * as chai from 'chai';
import ethUtil = require('ethereumjs-util');
import * as _ from 'lodash';

import { DummyERC20TokenContract } from '../../src/contract_wrappers/generated/dummy_e_r_c20_token';
import { DummyERC721TokenContract } from '../../src/contract_wrappers/generated/dummy_e_r_c721_token';
import { ERC20ProxyContract } from '../../src/contract_wrappers/generated/e_r_c20_proxy';
import { ERC721ProxyContract } from '../../src/contract_wrappers/generated/e_r_c721_proxy';
import {
    CancelContractEventArgs,
    ExchangeContract,
    ExchangeErrorContractEventArgs,
    FillContractEventArgs,
} from '../../src/contract_wrappers/generated/exchange';
<<<<<<< HEAD
import { assetProxyUtils } from '../../src/utils/asset_proxy_utils';
import { constants } from '../../src/utils/constants';
import { crypto } from '../../src/utils/crypto';
import { ERC20Wrapper } from '../../src/utils/erc20_wrapper';
import { ERC721Wrapper } from '../../src/utils/erc721_wrapper';
import { ExchangeWrapper } from '../../src/utils/exchange_wrapper';
import { OrderFactory } from '../../src/utils/order_factory';
import { orderUtils } from '../../src/utils/order_utils';
import {
    AssetProxyId,
    ContractName,
    ERC20BalancesByOwner,
    ExchangeContractErrs,
    SignedOrder,
} from '../../src/utils/types';
=======
import { MaliciousTokenContract } from '../../src/contract_wrappers/generated/malicious_token';
import { TokenTransferProxyContract } from '../../src/contract_wrappers/generated/token_transfer_proxy';
import { artifacts } from '../../util/artifacts';
import { Balances } from '../../util/balances';
import { constants } from '../../util/constants';
import { crypto } from '../../util/crypto';
import { ExchangeWrapper } from '../../util/exchange_wrapper';
import { OrderFactory } from '../../util/order_factory';
import { BalancesByOwner, ContractName, ExchangeContractErrs } from '../../util/types';
>>>>>>> 6aed4fb1
import { chaiSetup } from '../utils/chai_setup';

import { provider, txDefaults, web3Wrapper } from '../utils/web3_wrapper';

chaiSetup.configure();
const expect = chai.expect;
const blockchainLifecycle = new BlockchainLifecycle(web3Wrapper);

describe('Exchange core', () => {
    let makerAddress: string;
    let owner: string;
    let takerAddress: string;
    let feeRecipientAddress: string;

    let erc20TokenA: DummyERC20TokenContract;
    let erc20TokenB: DummyERC20TokenContract;
    let zrxToken: DummyERC20TokenContract;
    let erc721Token: DummyERC721TokenContract;
    let exchange: ExchangeContract;
    let erc20Proxy: ERC20ProxyContract;
    let erc721Proxy: ERC721ProxyContract;

    let signedOrder: SignedOrder;
    let erc20Balances: ERC20BalancesByOwner;
    let exchangeWrapper: ExchangeWrapper;
    let erc20Wrapper: ERC20Wrapper;
    let erc721Wrapper: ERC721Wrapper;
    let orderFactory: OrderFactory;

    let erc721MakerAssetIds: BigNumber[];
    let erc721TakerAssetIds: BigNumber[];

    let defaultMakerAssetAddress: string;
    let defaultTakerAssetAddress: string;

    let zeroEx: ZeroEx;

    before(async () => {
        const accounts = await web3Wrapper.getAvailableAddressesAsync();
<<<<<<< HEAD
        const usedAddresses = ([owner, makerAddress, takerAddress, feeRecipientAddress] = accounts);

        erc20Wrapper = new ERC20Wrapper(deployer, provider, usedAddresses, owner);
        erc721Wrapper = new ERC721Wrapper(deployer, provider, usedAddresses, owner);

        [erc20TokenA, erc20TokenB, zrxToken] = await erc20Wrapper.deployDummyTokensAsync();
        erc20Proxy = await erc20Wrapper.deployProxyAsync();
        await erc20Wrapper.setBalancesAndAllowancesAsync();

        [erc721Token] = await erc721Wrapper.deployDummyTokensAsync();
        erc721Proxy = await erc721Wrapper.deployProxyAsync();
        await erc721Wrapper.setBalancesAndAllowancesAsync();
        const erc721Balances = await erc721Wrapper.getBalancesAsync();
        erc721MakerAssetIds = erc721Balances[makerAddress][erc721Token.address];
        erc721TakerAssetIds = erc721Balances[takerAddress][erc721Token.address];

        const exchangeInstance = await deployer.deployAsync(ContractName.Exchange, [
            assetProxyUtils.encodeERC20ProxyData(zrxToken.address),
        ]);
        exchange = new ExchangeContract(exchangeInstance.abi, exchangeInstance.address, provider);
=======
        maker = accounts[0];
        [tokenOwner, taker, feeRecipient] = accounts;
        [rep, dgd, zrx] = await Promise.all([
            DummyTokenContract.deployFrom0xArtifactAsync(
                artifacts.DummyToken,
                provider,
                txDefaults,
                constants.DUMMY_TOKEN_NAME,
                constants.DUMMY_TOKEN_SYMBOL,
                constants.DUMMY_TOKEN_DECIMALS,
                constants.DUMMY_TOKEN_TOTAL_SUPPLY,
            ),
            DummyTokenContract.deployFrom0xArtifactAsync(
                artifacts.DummyToken,
                provider,
                txDefaults,
                constants.DUMMY_TOKEN_NAME,
                constants.DUMMY_TOKEN_SYMBOL,
                constants.DUMMY_TOKEN_DECIMALS,
                constants.DUMMY_TOKEN_TOTAL_SUPPLY,
            ),
            DummyTokenContract.deployFrom0xArtifactAsync(
                artifacts.DummyToken,
                provider,
                txDefaults,
                constants.DUMMY_TOKEN_NAME,
                constants.DUMMY_TOKEN_SYMBOL,
                constants.DUMMY_TOKEN_DECIMALS,
                constants.DUMMY_TOKEN_TOTAL_SUPPLY,
            ),
        ]);
        tokenTransferProxy = await TokenTransferProxyContract.deployFrom0xArtifactAsync(
            artifacts.TokenTransferProxy,
            provider,
            txDefaults,
        );
        exchange = await ExchangeContract.deployFrom0xArtifactAsync(
            artifacts.Exchange,
            provider,
            txDefaults,
            zrx.address,
            tokenTransferProxy.address,
        );
        await tokenTransferProxy.addAuthorizedAddress.sendTransactionAsync(exchange.address, { from: accounts[0] });
>>>>>>> 6aed4fb1
        zeroEx = new ZeroEx(provider, {
            exchangeContractAddress: exchange.address,
            networkId: constants.TESTRPC_NETWORK_ID,
        });
        exchangeWrapper = new ExchangeWrapper(exchange, zeroEx);
        await exchangeWrapper.registerAssetProxyAsync(AssetProxyId.ERC20, erc20Proxy.address, owner);
        await exchangeWrapper.registerAssetProxyAsync(AssetProxyId.ERC721, erc721Proxy.address, owner);

        await erc20Proxy.addAuthorizedAddress.sendTransactionAsync(exchange.address, {
            from: owner,
        });
        await erc721Proxy.addAuthorizedAddress.sendTransactionAsync(exchange.address, {
            from: owner,
        });

        defaultMakerAssetAddress = erc20TokenA.address;
        defaultTakerAssetAddress = erc20TokenB.address;

        const defaultOrderParams = {
            ...constants.STATIC_ORDER_PARAMS,
            exchangeAddress: exchange.address,
            makerAddress,
            feeRecipientAddress,
            makerAssetData: assetProxyUtils.encodeERC20ProxyData(defaultMakerAssetAddress),
            takerAssetData: assetProxyUtils.encodeERC20ProxyData(defaultTakerAssetAddress),
        };
        const privateKey = constants.TESTRPC_PRIVATE_KEYS[accounts.indexOf(makerAddress)];
        orderFactory = new OrderFactory(privateKey, defaultOrderParams);
    });
    beforeEach(async () => {
        await blockchainLifecycle.startAsync();
    });
    afterEach(async () => {
        await blockchainLifecycle.revertAsync();
    });
    describe('internal functions', () => {
        it('should include transferViaTokenTransferProxy', () => {
            expect((exchange as any).transferViaTokenTransferProxy).to.be.undefined();
        });
    });

    describe('fillOrder', () => {
        beforeEach(async () => {
            erc20Balances = await erc20Wrapper.getBalancesAsync();
            signedOrder = orderFactory.newSignedOrder();
        });

        it('should create an unfillable order', async () => {
            signedOrder = orderFactory.newSignedOrder({
                makerAssetAmount: new BigNumber(1001),
                takerAssetAmount: new BigNumber(3),
            });

            const takerAssetFilledAmountBefore = await exchangeWrapper.getTakerAssetFilledAmountAsync(
                orderUtils.getOrderHashHex(signedOrder),
            );
            expect(takerAssetFilledAmountBefore).to.be.bignumber.equal(0);

            const fillTakerAssetAmount1 = new BigNumber(2);
            await exchangeWrapper.fillOrderAsync(signedOrder, takerAddress, {
                takerAssetFillAmount: fillTakerAssetAmount1,
            });

            const takerAssetFilledAmountAfter1 = await exchangeWrapper.getTakerAssetFilledAmountAsync(
                orderUtils.getOrderHashHex(signedOrder),
            );
            expect(takerAssetFilledAmountAfter1).to.be.bignumber.equal(fillTakerAssetAmount1);

            const fillTakerAssetAmount2 = new BigNumber(1);
            await exchangeWrapper.fillOrderAsync(signedOrder, takerAddress, {
                takerAssetFillAmount: fillTakerAssetAmount2,
            });

            const takerAssetFilledAmountAfter2 = await exchangeWrapper.getTakerAssetFilledAmountAsync(
                orderUtils.getOrderHashHex(signedOrder),
            );
            expect(takerAssetFilledAmountAfter2).to.be.bignumber.equal(takerAssetFilledAmountAfter1);
        });

        it('should transfer the correct amounts when makerAssetAmount === takerAssetAmount', async () => {
            signedOrder = orderFactory.newSignedOrder({
                makerAssetAmount: ZeroEx.toBaseUnitAmount(new BigNumber(100), 18),
                takerAssetAmount: ZeroEx.toBaseUnitAmount(new BigNumber(100), 18),
            });

            const takerAssetFilledAmountBefore = await exchangeWrapper.getTakerAssetFilledAmountAsync(
                orderUtils.getOrderHashHex(signedOrder),
            );
            expect(takerAssetFilledAmountBefore).to.be.bignumber.equal(0);

            const takerAssetFillAmount = signedOrder.takerAssetAmount.div(2);
            await exchangeWrapper.fillOrderAsync(signedOrder, takerAddress, { takerAssetFillAmount });

            const makerAmountBoughtAfter = await exchangeWrapper.getTakerAssetFilledAmountAsync(
                orderUtils.getOrderHashHex(signedOrder),
            );
            expect(makerAmountBoughtAfter).to.be.bignumber.equal(takerAssetFillAmount);

            const newBalances = await erc20Wrapper.getBalancesAsync();

            const makerAssetFilledAmount = takerAssetFillAmount
                .times(signedOrder.makerAssetAmount)
                .dividedToIntegerBy(signedOrder.takerAssetAmount);
            const makerFeePaid = signedOrder.makerFee
                .times(makerAssetFilledAmount)
                .dividedToIntegerBy(signedOrder.makerAssetAmount);
            const takerFeePaid = signedOrder.takerFee
                .times(makerAssetFilledAmount)
                .dividedToIntegerBy(signedOrder.makerAssetAmount);
            expect(newBalances[makerAddress][defaultMakerAssetAddress]).to.be.bignumber.equal(
                erc20Balances[makerAddress][defaultMakerAssetAddress].minus(makerAssetFilledAmount),
            );
            expect(newBalances[makerAddress][defaultTakerAssetAddress]).to.be.bignumber.equal(
                erc20Balances[makerAddress][defaultTakerAssetAddress].add(takerAssetFillAmount),
            );
            expect(newBalances[makerAddress][zrxToken.address]).to.be.bignumber.equal(
                erc20Balances[makerAddress][zrxToken.address].minus(makerFeePaid),
            );
            expect(newBalances[takerAddress][defaultTakerAssetAddress]).to.be.bignumber.equal(
                erc20Balances[takerAddress][defaultTakerAssetAddress].minus(takerAssetFillAmount),
            );
            expect(newBalances[takerAddress][defaultMakerAssetAddress]).to.be.bignumber.equal(
                erc20Balances[takerAddress][defaultMakerAssetAddress].add(makerAssetFilledAmount),
            );
            expect(newBalances[takerAddress][zrxToken.address]).to.be.bignumber.equal(
                erc20Balances[takerAddress][zrxToken.address].minus(takerFeePaid),
            );
            expect(newBalances[feeRecipientAddress][zrxToken.address]).to.be.bignumber.equal(
                erc20Balances[feeRecipientAddress][zrxToken.address].add(makerFeePaid.add(takerFeePaid)),
            );
        });

        it('should transfer the correct amounts when makerAssetAmount > takerAssetAmount', async () => {
            signedOrder = orderFactory.newSignedOrder({
                makerAssetAmount: ZeroEx.toBaseUnitAmount(new BigNumber(200), 18),
                takerAssetAmount: ZeroEx.toBaseUnitAmount(new BigNumber(100), 18),
            });

            const takerAssetFilledAmountBefore = await exchangeWrapper.getTakerAssetFilledAmountAsync(
                orderUtils.getOrderHashHex(signedOrder),
            );
            expect(takerAssetFilledAmountBefore).to.be.bignumber.equal(0);

            const takerAssetFillAmount = signedOrder.takerAssetAmount.div(2);
            await exchangeWrapper.fillOrderAsync(signedOrder, takerAddress, { takerAssetFillAmount });

            const makerAmountBoughtAfter = await exchangeWrapper.getTakerAssetFilledAmountAsync(
                orderUtils.getOrderHashHex(signedOrder),
            );
            expect(makerAmountBoughtAfter).to.be.bignumber.equal(takerAssetFillAmount);

            const newBalances = await erc20Wrapper.getBalancesAsync();

            const makerAssetFilledAmount = takerAssetFillAmount
                .times(signedOrder.makerAssetAmount)
                .dividedToIntegerBy(signedOrder.takerAssetAmount);
            const makerFeePaid = signedOrder.makerFee
                .times(makerAssetFilledAmount)
                .dividedToIntegerBy(signedOrder.makerAssetAmount);
            const takerFeePaid = signedOrder.takerFee
                .times(makerAssetFilledAmount)
                .dividedToIntegerBy(signedOrder.makerAssetAmount);
            expect(newBalances[makerAddress][defaultMakerAssetAddress]).to.be.bignumber.equal(
                erc20Balances[makerAddress][defaultMakerAssetAddress].minus(makerAssetFilledAmount),
            );
            expect(newBalances[makerAddress][defaultTakerAssetAddress]).to.be.bignumber.equal(
                erc20Balances[makerAddress][defaultTakerAssetAddress].add(takerAssetFillAmount),
            );
            expect(newBalances[makerAddress][zrxToken.address]).to.be.bignumber.equal(
                erc20Balances[makerAddress][zrxToken.address].minus(makerFeePaid),
            );
            expect(newBalances[takerAddress][defaultTakerAssetAddress]).to.be.bignumber.equal(
                erc20Balances[takerAddress][defaultTakerAssetAddress].minus(takerAssetFillAmount),
            );
            expect(newBalances[takerAddress][defaultMakerAssetAddress]).to.be.bignumber.equal(
                erc20Balances[takerAddress][defaultMakerAssetAddress].add(makerAssetFilledAmount),
            );
            expect(newBalances[takerAddress][zrxToken.address]).to.be.bignumber.equal(
                erc20Balances[takerAddress][zrxToken.address].minus(takerFeePaid),
            );
            expect(newBalances[feeRecipientAddress][zrxToken.address]).to.be.bignumber.equal(
                erc20Balances[feeRecipientAddress][zrxToken.address].add(makerFeePaid.add(takerFeePaid)),
            );
        });

        it('should transfer the correct amounts when makerAssetAmount < takerAssetAmount', async () => {
            signedOrder = orderFactory.newSignedOrder({
                makerAssetAmount: ZeroEx.toBaseUnitAmount(new BigNumber(100), 18),
                takerAssetAmount: ZeroEx.toBaseUnitAmount(new BigNumber(200), 18),
            });

            const takerAssetFilledAmountBefore = await exchangeWrapper.getTakerAssetFilledAmountAsync(
                orderUtils.getOrderHashHex(signedOrder),
            );
            expect(takerAssetFilledAmountBefore).to.be.bignumber.equal(0);

            const takerAssetFillAmount = signedOrder.takerAssetAmount.div(2);
            await exchangeWrapper.fillOrderAsync(signedOrder, takerAddress, { takerAssetFillAmount });

            const makerAmountBoughtAfter = await exchangeWrapper.getTakerAssetFilledAmountAsync(
                orderUtils.getOrderHashHex(signedOrder),
            );
            expect(makerAmountBoughtAfter).to.be.bignumber.equal(takerAssetFillAmount);

            const newBalances = await erc20Wrapper.getBalancesAsync();

            const makerAssetFilledAmount = takerAssetFillAmount
                .times(signedOrder.makerAssetAmount)
                .dividedToIntegerBy(signedOrder.takerAssetAmount);
            const makerFeePaid = signedOrder.makerFee
                .times(makerAssetFilledAmount)
                .dividedToIntegerBy(signedOrder.makerAssetAmount);
            const takerFeePaid = signedOrder.takerFee
                .times(makerAssetFilledAmount)
                .dividedToIntegerBy(signedOrder.makerAssetAmount);
            expect(newBalances[makerAddress][defaultMakerAssetAddress]).to.be.bignumber.equal(
                erc20Balances[makerAddress][defaultMakerAssetAddress].minus(makerAssetFilledAmount),
            );
            expect(newBalances[makerAddress][defaultTakerAssetAddress]).to.be.bignumber.equal(
                erc20Balances[makerAddress][defaultTakerAssetAddress].add(takerAssetFillAmount),
            );
            expect(newBalances[makerAddress][zrxToken.address]).to.be.bignumber.equal(
                erc20Balances[makerAddress][zrxToken.address].minus(makerFeePaid),
            );
            expect(newBalances[takerAddress][defaultTakerAssetAddress]).to.be.bignumber.equal(
                erc20Balances[takerAddress][defaultTakerAssetAddress].minus(takerAssetFillAmount),
            );
            expect(newBalances[takerAddress][defaultMakerAssetAddress]).to.be.bignumber.equal(
                erc20Balances[takerAddress][defaultMakerAssetAddress].add(makerAssetFilledAmount),
            );
            expect(newBalances[takerAddress][zrxToken.address]).to.be.bignumber.equal(
                erc20Balances[takerAddress][zrxToken.address].minus(takerFeePaid),
            );
            expect(newBalances[feeRecipientAddress][zrxToken.address]).to.be.bignumber.equal(
                erc20Balances[feeRecipientAddress][zrxToken.address].add(makerFeePaid.add(takerFeePaid)),
            );
        });

        it('should transfer the correct amounts when taker is specified and order is claimed by taker', async () => {
            signedOrder = orderFactory.newSignedOrder({
                takerAddress,
                makerAssetAmount: ZeroEx.toBaseUnitAmount(new BigNumber(100), 18),
                takerAssetAmount: ZeroEx.toBaseUnitAmount(new BigNumber(200), 18),
            });

            const takerAssetFilledAmountBefore = await exchangeWrapper.getTakerAssetFilledAmountAsync(
                orderUtils.getOrderHashHex(signedOrder),
            );
            expect(takerAssetFilledAmountBefore).to.be.bignumber.equal(0);

            const takerAssetFillAmount = signedOrder.takerAssetAmount.div(2);
            await exchangeWrapper.fillOrderAsync(signedOrder, takerAddress, { takerAssetFillAmount });

            const makerAmountBoughtAfter = await exchangeWrapper.getTakerAssetFilledAmountAsync(
                orderUtils.getOrderHashHex(signedOrder),
            );
            const expectedMakerAmountBoughtAfter = takerAssetFillAmount.add(takerAssetFilledAmountBefore);
            expect(makerAmountBoughtAfter).to.be.bignumber.equal(expectedMakerAmountBoughtAfter);

            const newBalances = await erc20Wrapper.getBalancesAsync();

            const makerAssetFilledAmount = takerAssetFillAmount
                .times(signedOrder.makerAssetAmount)
                .dividedToIntegerBy(signedOrder.takerAssetAmount);
            const makerFeePaid = signedOrder.makerFee
                .times(makerAssetFilledAmount)
                .dividedToIntegerBy(signedOrder.makerAssetAmount);
            const takerFeePaid = signedOrder.takerFee
                .times(makerAssetFilledAmount)
                .dividedToIntegerBy(signedOrder.makerAssetAmount);
            expect(newBalances[makerAddress][defaultMakerAssetAddress]).to.be.bignumber.equal(
                erc20Balances[makerAddress][defaultMakerAssetAddress].minus(makerAssetFilledAmount),
            );
            expect(newBalances[makerAddress][defaultTakerAssetAddress]).to.be.bignumber.equal(
                erc20Balances[makerAddress][defaultTakerAssetAddress].add(takerAssetFillAmount),
            );
            expect(newBalances[makerAddress][zrxToken.address]).to.be.bignumber.equal(
                erc20Balances[makerAddress][zrxToken.address].minus(makerFeePaid),
            );
            expect(newBalances[takerAddress][defaultTakerAssetAddress]).to.be.bignumber.equal(
                erc20Balances[takerAddress][defaultTakerAssetAddress].minus(takerAssetFillAmount),
            );
            expect(newBalances[takerAddress][defaultMakerAssetAddress]).to.be.bignumber.equal(
                erc20Balances[takerAddress][defaultMakerAssetAddress].add(makerAssetFilledAmount),
            );
            expect(newBalances[takerAddress][zrxToken.address]).to.be.bignumber.equal(
                erc20Balances[takerAddress][zrxToken.address].minus(takerFeePaid),
            );
            expect(newBalances[feeRecipientAddress][zrxToken.address]).to.be.bignumber.equal(
                erc20Balances[feeRecipientAddress][zrxToken.address].add(makerFeePaid.add(takerFeePaid)),
            );
        });

        it('should fill remaining value if takerAssetFillAmount > remaining takerAssetAmount', async () => {
            const takerAssetFillAmount = signedOrder.takerAssetAmount.div(2);
            await exchangeWrapper.fillOrderAsync(signedOrder, takerAddress, { takerAssetFillAmount });

            const res = await exchangeWrapper.fillOrderAsync(signedOrder, takerAddress, {
                takerAssetFillAmount: signedOrder.takerAssetAmount,
            });
            const log = res.logs[0] as LogWithDecodedArgs<FillContractEventArgs>;
            expect(log.args.takerAssetFilledAmount).to.be.bignumber.equal(
                signedOrder.takerAssetAmount.minus(takerAssetFillAmount),
            );
            const newBalances = await erc20Wrapper.getBalancesAsync();

            expect(newBalances[makerAddress][defaultMakerAssetAddress]).to.be.bignumber.equal(
                erc20Balances[makerAddress][defaultMakerAssetAddress].minus(signedOrder.makerAssetAmount),
            );
            expect(newBalances[makerAddress][defaultTakerAssetAddress]).to.be.bignumber.equal(
                erc20Balances[makerAddress][defaultTakerAssetAddress].add(signedOrder.takerAssetAmount),
            );
            expect(newBalances[makerAddress][zrxToken.address]).to.be.bignumber.equal(
                erc20Balances[makerAddress][zrxToken.address].minus(signedOrder.makerFee),
            );
            expect(newBalances[takerAddress][defaultTakerAssetAddress]).to.be.bignumber.equal(
                erc20Balances[takerAddress][defaultTakerAssetAddress].minus(signedOrder.takerAssetAmount),
            );
            expect(newBalances[takerAddress][defaultMakerAssetAddress]).to.be.bignumber.equal(
                erc20Balances[takerAddress][defaultMakerAssetAddress].add(signedOrder.makerAssetAmount),
            );
            expect(newBalances[takerAddress][zrxToken.address]).to.be.bignumber.equal(
                erc20Balances[takerAddress][zrxToken.address].minus(signedOrder.takerFee),
            );
            expect(newBalances[feeRecipientAddress][zrxToken.address]).to.be.bignumber.equal(
                erc20Balances[feeRecipientAddress][zrxToken.address].add(
                    signedOrder.makerFee.add(signedOrder.takerFee),
                ),
            );
        });

        it('should log 1 event with the correct arguments when order has a feeRecipient', async () => {
            const divisor = 2;
            const res = await exchangeWrapper.fillOrderAsync(signedOrder, takerAddress, {
                takerAssetFillAmount: signedOrder.takerAssetAmount.div(divisor),
            });
            expect(res.logs).to.have.length(1);

            const log = res.logs[0] as LogWithDecodedArgs<FillContractEventArgs>;
            const logArgs = log.args;
            const expectedFilledMakerAssetAmount = signedOrder.makerAssetAmount.div(divisor);
            const expectedFilledTakerAssetAmount = signedOrder.takerAssetAmount.div(divisor);
            const expectedFeeMPaid = signedOrder.makerFee.div(divisor);
            const expectedFeeTPaid = signedOrder.takerFee.div(divisor);

            expect(signedOrder.makerAddress).to.be.equal(logArgs.makerAddress);
            expect(takerAddress).to.be.equal(logArgs.takerAddress);
            expect(signedOrder.feeRecipientAddress).to.be.equal(logArgs.feeRecipientAddress);
            expect(signedOrder.makerAssetData).to.be.equal(logArgs.makerAssetData);
            expect(signedOrder.takerAssetData).to.be.equal(logArgs.takerAssetData);
            expect(expectedFilledMakerAssetAmount).to.be.bignumber.equal(logArgs.makerAssetFilledAmount);
            expect(expectedFilledTakerAssetAmount).to.be.bignumber.equal(logArgs.takerAssetFilledAmount);
            expect(expectedFeeMPaid).to.be.bignumber.equal(logArgs.makerFeePaid);
            expect(expectedFeeTPaid).to.be.bignumber.equal(logArgs.takerFeePaid);
            expect(orderUtils.getOrderHashHex(signedOrder)).to.be.equal(logArgs.orderHash);
        });

        it('should throw when taker is specified and order is claimed by other', async () => {
            signedOrder = orderFactory.newSignedOrder({
                takerAddress: feeRecipientAddress,
                makerAssetAmount: ZeroEx.toBaseUnitAmount(new BigNumber(100), 18),
                takerAssetAmount: ZeroEx.toBaseUnitAmount(new BigNumber(200), 18),
            });
            return expect(exchangeWrapper.fillOrderAsync(signedOrder, takerAddress)).to.be.rejectedWith(
                constants.REVERT,
            );
        });

        it('should throw if signature is invalid', async () => {
            signedOrder = orderFactory.newSignedOrder({
                makerAssetAmount: ZeroEx.toBaseUnitAmount(new BigNumber(10), 18),
            });

            const invalidR = ethUtil.sha3('invalidR');
            const invalidS = ethUtil.sha3('invalidS');
            const signatureTypeAndV = signedOrder.signature.slice(0, 6);
            const invalidSigBuff = Buffer.concat([ethUtil.toBuffer(signatureTypeAndV), invalidR, invalidS]);
            const invalidSigHex = `0x${invalidSigBuff.toString('hex')}`;
            signedOrder.signature = invalidSigHex;
            return expect(exchangeWrapper.fillOrderAsync(signedOrder, takerAddress)).to.be.rejectedWith(
                constants.REVERT,
            );
        });

        it('should throw if makerAssetAmount is 0', async () => {
            signedOrder = orderFactory.newSignedOrder({
                makerAssetAmount: new BigNumber(0),
            });

            return expect(exchangeWrapper.fillOrderAsync(signedOrder, takerAddress)).to.be.rejectedWith(
                constants.REVERT,
            );
        });

        it('should throw if takerAssetAmount is 0', async () => {
            signedOrder = orderFactory.newSignedOrder({
                takerAssetAmount: new BigNumber(0),
            });

            return expect(exchangeWrapper.fillOrderAsync(signedOrder, takerAddress)).to.be.rejectedWith(
                constants.REVERT,
            );
        });

        it('should throw if takerAssetFillAmount is 0', async () => {
            signedOrder = orderFactory.newSignedOrder();

            return expect(
                exchangeWrapper.fillOrderAsync(signedOrder, takerAddress, {
                    takerAssetFillAmount: new BigNumber(0),
                }),
            ).to.be.rejectedWith(constants.REVERT);
        });

        it('should throw if maker erc20Balances are too low to fill order', async () => {
            signedOrder = orderFactory.newSignedOrder({
                makerAssetAmount: ZeroEx.toBaseUnitAmount(new BigNumber(100000), 18),
            });

            return expect(exchangeWrapper.fillOrderAsync(signedOrder, takerAddress)).to.be.rejectedWith(
                constants.REVERT,
            );
        });

        it('should throw if taker erc20Balances are too low to fill order', async () => {
            signedOrder = orderFactory.newSignedOrder({
                takerAssetAmount: ZeroEx.toBaseUnitAmount(new BigNumber(100000), 18),
            });

            return expect(exchangeWrapper.fillOrderAsync(signedOrder, takerAddress)).to.be.rejectedWith(
                constants.REVERT,
            );
        });

        it('should throw if maker allowances are too low to fill order', async () => {
            await erc20TokenA.approve.sendTransactionAsync(erc20Proxy.address, new BigNumber(0), {
                from: makerAddress,
            });
            expect(exchangeWrapper.fillOrderAsync(signedOrder, takerAddress)).to.be.rejectedWith(constants.REVERT);
            await erc20TokenA.approve.sendTransactionAsync(erc20Proxy.address, constants.INITIAL_ERC20_ALLOWANCE, {
                from: makerAddress,
            });
        });

<<<<<<< HEAD
        it('should throw if taker allowances are too low to fill order', async () => {
            await erc20TokenB.approve.sendTransactionAsync(erc20Proxy.address, new BigNumber(0), {
                from: takerAddress,
=======
        it('should throw if getBalance or getAllowance attempts to change state and \
                shouldThrowOnInsufficientBalanceOrAllowance = false', async () => {
            const maliciousToken = await MaliciousTokenContract.deployFrom0xArtifactAsync(
                artifacts.MaliciousToken,
                provider,
                txDefaults,
            );
            await maliciousToken.approve.sendTransactionAsync(tokenTransferProxy.address, INITIAL_ALLOWANCE, {
                from: taker,
>>>>>>> 6aed4fb1
            });
            expect(exchangeWrapper.fillOrderAsync(signedOrder, takerAddress)).to.be.rejectedWith(constants.REVERT);
            await erc20TokenB.approve.sendTransactionAsync(erc20Proxy.address, constants.INITIAL_ERC20_ALLOWANCE, {
                from: takerAddress,
            });
        });

        it('should not change erc20Balances if an order is expired', async () => {
            signedOrder = orderFactory.newSignedOrder({
                expirationTimeSeconds: new BigNumber(Math.floor((Date.now() - 10000) / 1000)),
            });
            await exchangeWrapper.fillOrderAsync(signedOrder, takerAddress);

            const newBalances = await erc20Wrapper.getBalancesAsync();
            expect(newBalances).to.be.deep.equal(erc20Balances);
        });

        it('should log an error event if an order is expired', async () => {
            signedOrder = orderFactory.newSignedOrder({
                expirationTimeSeconds: new BigNumber(Math.floor((Date.now() - 10000) / 1000)),
            });

            const res = await exchangeWrapper.fillOrderAsync(signedOrder, takerAddress);
            expect(res.logs).to.have.length(1);
            const log = res.logs[0] as LogWithDecodedArgs<ExchangeErrorContractEventArgs>;
            const errCode = log.args.errorId;
            expect(errCode).to.be.equal(ExchangeContractErrs.ERROR_ORDER_EXPIRED);
        });

        it('should log an error event if no value is filled', async () => {
            signedOrder = orderFactory.newSignedOrder({});
            await exchangeWrapper.fillOrderAsync(signedOrder, takerAddress);

            const res = await exchangeWrapper.fillOrderAsync(signedOrder, takerAddress);
            expect(res.logs).to.have.length(1);
            const log = res.logs[0] as LogWithDecodedArgs<ExchangeErrorContractEventArgs>;
            const errCode = log.args.errorId;
            expect(errCode).to.be.equal(ExchangeContractErrs.ERROR_ORDER_FULLY_FILLED);
        });
    });

    describe('cancelOrder', () => {
        beforeEach(async () => {
            erc20Balances = await erc20Wrapper.getBalancesAsync();
            signedOrder = orderFactory.newSignedOrder();
        });

        it('should throw if not sent by maker', async () => {
            return expect(exchangeWrapper.cancelOrderAsync(signedOrder, takerAddress)).to.be.rejectedWith(
                constants.REVERT,
            );
        });

        it('should throw if makerAssetAmount is 0', async () => {
            signedOrder = orderFactory.newSignedOrder({
                makerAssetAmount: new BigNumber(0),
            });

            return expect(exchangeWrapper.cancelOrderAsync(signedOrder, makerAddress)).to.be.rejectedWith(
                constants.REVERT,
            );
        });

        it('should throw if takerAssetAmount is 0', async () => {
            signedOrder = orderFactory.newSignedOrder({
                takerAssetAmount: new BigNumber(0),
            });

            return expect(exchangeWrapper.cancelOrderAsync(signedOrder, makerAddress)).to.be.rejectedWith(
                constants.REVERT,
            );
        });

        it('should be able to cancel a full order', async () => {
            await exchangeWrapper.cancelOrderAsync(signedOrder, makerAddress);
            await exchangeWrapper.fillOrderAsync(signedOrder, takerAddress, {
                takerAssetFillAmount: signedOrder.takerAssetAmount.div(2),
            });

            const newBalances = await erc20Wrapper.getBalancesAsync();
            expect(newBalances).to.be.deep.equal(erc20Balances);
        });

        it('should log 1 event with correct arguments', async () => {
            const divisor = 2;
            const res = await exchangeWrapper.cancelOrderAsync(signedOrder, makerAddress);
            expect(res.logs).to.have.length(1);

            const log = res.logs[0] as LogWithDecodedArgs<CancelContractEventArgs>;
            const logArgs = log.args;

            expect(signedOrder.makerAddress).to.be.equal(logArgs.makerAddress);
            expect(signedOrder.feeRecipientAddress).to.be.equal(logArgs.feeRecipientAddress);
            expect(signedOrder.makerAssetData).to.be.equal(logArgs.makerAssetData);
            expect(signedOrder.takerAssetData).to.be.equal(logArgs.takerAssetData);
            expect(orderUtils.getOrderHashHex(signedOrder)).to.be.equal(logArgs.orderHash);
        });

        it('should log an error if already cancelled', async () => {
            await exchangeWrapper.cancelOrderAsync(signedOrder, makerAddress);

            const res = await exchangeWrapper.cancelOrderAsync(signedOrder, makerAddress);
            expect(res.logs).to.have.length(1);
            const log = res.logs[0] as LogWithDecodedArgs<ExchangeErrorContractEventArgs>;
            const errCode = log.args.errorId;
            expect(errCode).to.be.equal(ExchangeContractErrs.ERROR_ORDER_CANCELLED);
        });

        it('should log error if order is expired', async () => {
            signedOrder = orderFactory.newSignedOrder({
                expirationTimeSeconds: new BigNumber(Math.floor((Date.now() - 10000) / 1000)),
            });

            const res = await exchangeWrapper.cancelOrderAsync(signedOrder, makerAddress);
            expect(res.logs).to.have.length(1);
            const log = res.logs[0] as LogWithDecodedArgs<ExchangeErrorContractEventArgs>;
            const errCode = log.args.errorId;
            expect(errCode).to.be.equal(ExchangeContractErrs.ERROR_ORDER_EXPIRED);
        });
    });

    describe('cancelOrdersUpTo', () => {
        it('should fail to set makerEpoch less than current makerEpoch', async () => {
            const makerEpoch = new BigNumber(1);
            await exchangeWrapper.cancelOrdersUpToAsync(makerEpoch, makerAddress);
            const lesserMakerEpoch = new BigNumber(0);
            return expect(exchangeWrapper.cancelOrdersUpToAsync(lesserMakerEpoch, makerAddress)).to.be.rejectedWith(
                constants.REVERT,
            );
        });

        it('should fail to set makerEpoch equal to existing makerEpoch', async () => {
            const makerEpoch = new BigNumber(1);
            await exchangeWrapper.cancelOrdersUpToAsync(makerEpoch, makerAddress);
            return expect(exchangeWrapper.cancelOrdersUpToAsync(makerEpoch, makerAddress)).to.be.rejectedWith(
                constants.REVERT,
            );
        });

        it('should cancel only orders with a makerEpoch less than existing makerEpoch', async () => {
            // Cancel all transactions with a makerEpoch less than 1
            const makerEpoch = new BigNumber(1);
            await exchangeWrapper.cancelOrdersUpToAsync(makerEpoch, makerAddress);

            // Create 3 orders with makerEpoch values: 0,1,2,3
            // Since we cancelled with makerEpoch=1, orders with makerEpoch<=1 will not be processed
            erc20Balances = await erc20Wrapper.getBalancesAsync();
            const signedOrders = await Promise.all([
                orderFactory.newSignedOrder({
                    makerAssetAmount: ZeroEx.toBaseUnitAmount(new BigNumber(9), 18),
                    takerAssetAmount: ZeroEx.toBaseUnitAmount(new BigNumber(9), 18),
                    salt: new BigNumber(0),
                }),
                orderFactory.newSignedOrder({
                    makerAssetAmount: ZeroEx.toBaseUnitAmount(new BigNumber(79), 18),
                    takerAssetAmount: ZeroEx.toBaseUnitAmount(new BigNumber(79), 18),
                    salt: new BigNumber(1),
                }),
                orderFactory.newSignedOrder({
                    makerAssetAmount: ZeroEx.toBaseUnitAmount(new BigNumber(979), 18),
                    takerAssetAmount: ZeroEx.toBaseUnitAmount(new BigNumber(979), 18),
                    salt: new BigNumber(2),
                }),
                orderFactory.newSignedOrder({
                    makerAssetAmount: ZeroEx.toBaseUnitAmount(new BigNumber(7979), 18),
                    takerAssetAmount: ZeroEx.toBaseUnitAmount(new BigNumber(7979), 18),
                    salt: new BigNumber(3),
                }),
            ]);
            await exchangeWrapper.batchFillOrdersNoThrowAsync(signedOrders, takerAddress);

            const newBalances = await erc20Wrapper.getBalancesAsync();
            const fillMakerAssetAmount = signedOrders[2].makerAssetAmount.add(signedOrders[3].makerAssetAmount);
            const fillTakerAssetAmount = signedOrders[2].takerAssetAmount.add(signedOrders[3].takerAssetAmount);
            const makerFee = signedOrders[2].makerFee.add(signedOrders[3].makerFee);
            const takerFee = signedOrders[2].takerFee.add(signedOrders[3].takerFee);
            expect(newBalances[makerAddress][defaultMakerAssetAddress]).to.be.bignumber.equal(
                erc20Balances[makerAddress][defaultMakerAssetAddress].minus(fillMakerAssetAmount),
            );
            expect(newBalances[makerAddress][defaultTakerAssetAddress]).to.be.bignumber.equal(
                erc20Balances[makerAddress][defaultTakerAssetAddress].add(fillTakerAssetAmount),
            );
            expect(newBalances[makerAddress][zrxToken.address]).to.be.bignumber.equal(
                erc20Balances[makerAddress][zrxToken.address].minus(makerFee),
            );
            expect(newBalances[takerAddress][defaultTakerAssetAddress]).to.be.bignumber.equal(
                erc20Balances[takerAddress][defaultTakerAssetAddress].minus(fillTakerAssetAmount),
            );
            expect(newBalances[takerAddress][defaultMakerAssetAddress]).to.be.bignumber.equal(
                erc20Balances[takerAddress][defaultMakerAssetAddress].add(fillMakerAssetAmount),
            );
            expect(newBalances[takerAddress][zrxToken.address]).to.be.bignumber.equal(
                erc20Balances[takerAddress][zrxToken.address].minus(takerFee),
            );
            expect(newBalances[feeRecipientAddress][zrxToken.address]).to.be.bignumber.equal(
                erc20Balances[feeRecipientAddress][zrxToken.address].add(makerFee.add(takerFee)),
            );
        });
    });

    describe('Testing Exchange of ERC721 Tokens', () => {
        it('should successfully exchange a single token between the maker and taker (via fillOrder)', async () => {
            // Construct Exchange parameters
            const makerAssetId = erc721MakerAssetIds[0];
            const takerAssetId = erc721TakerAssetIds[1];
            signedOrder = orderFactory.newSignedOrder({
                makerAssetAmount: new BigNumber(1),
                takerAssetAmount: new BigNumber(1),
                makerAssetData: assetProxyUtils.encodeERC721ProxyData(erc721Token.address, makerAssetId),
                takerAssetData: assetProxyUtils.encodeERC721ProxyData(erc721Token.address, takerAssetId),
            });
            // Verify pre-conditions
            const initialOwnerMakerAsset = await erc721Token.ownerOf.callAsync(makerAssetId);
            expect(initialOwnerMakerAsset).to.be.bignumber.equal(makerAddress);
            const initialOwnerTakerAsset = await erc721Token.ownerOf.callAsync(takerAssetId);
            expect(initialOwnerTakerAsset).to.be.bignumber.equal(takerAddress);
            // Call Exchange
            const takerAssetFillAmount = signedOrder.takerAssetAmount;
            const res = await exchangeWrapper.fillOrderAsync(signedOrder, takerAddress, { takerAssetFillAmount });
            // Verify post-conditions
            const newOwnerMakerAsset = await erc721Token.ownerOf.callAsync(makerAssetId);
            expect(newOwnerMakerAsset).to.be.bignumber.equal(takerAddress);
            const newOwnerTakerAsset = await erc721Token.ownerOf.callAsync(takerAssetId);
            expect(newOwnerTakerAsset).to.be.bignumber.equal(makerAddress);
        });

        it('should throw when maker does not own the token with id makerAssetId', async () => {
            // Construct Exchange parameters
            const makerAssetId = erc721TakerAssetIds[0];
            const takerAssetId = erc721TakerAssetIds[1];
            signedOrder = orderFactory.newSignedOrder({
                makerAssetAmount: new BigNumber(1),
                takerAssetAmount: new BigNumber(1),
                makerAssetData: assetProxyUtils.encodeERC721ProxyData(erc721Token.address, makerAssetId),
                takerAssetData: assetProxyUtils.encodeERC721ProxyData(erc721Token.address, takerAssetId),
            });
            // Verify pre-conditions
            const initialOwnerMakerAsset = await erc721Token.ownerOf.callAsync(makerAssetId);
            expect(initialOwnerMakerAsset).to.be.bignumber.not.equal(makerAddress);
            const initialOwnerTakerAsset = await erc721Token.ownerOf.callAsync(takerAssetId);
            expect(initialOwnerTakerAsset).to.be.bignumber.equal(takerAddress);
            // Call Exchange
            const takerAssetFillAmount = signedOrder.takerAssetAmount;
            return expect(
                exchangeWrapper.fillOrderAsync(signedOrder, takerAddress, { takerAssetFillAmount }),
            ).to.be.rejectedWith(constants.REVERT);
        });

        it('should throw when taker does not own the token with id takerAssetId', async () => {
            // Construct Exchange parameters
            const makerAssetId = erc721MakerAssetIds[0];
            const takerAssetId = erc721MakerAssetIds[1];
            signedOrder = orderFactory.newSignedOrder({
                makerAssetAmount: new BigNumber(1),
                takerAssetAmount: new BigNumber(1),
                makerAssetData: assetProxyUtils.encodeERC721ProxyData(erc721Token.address, makerAssetId),
                takerAssetData: assetProxyUtils.encodeERC721ProxyData(erc721Token.address, takerAssetId),
            });
            // Verify pre-conditions
            const initialOwnerMakerAsset = await erc721Token.ownerOf.callAsync(makerAssetId);
            expect(initialOwnerMakerAsset).to.be.bignumber.equal(makerAddress);
            const initialOwnerTakerAsset = await erc721Token.ownerOf.callAsync(takerAssetId);
            expect(initialOwnerTakerAsset).to.be.bignumber.not.equal(takerAddress);
            // Call Exchange
            const takerAssetFillAmount = signedOrder.takerAssetAmount;
            return expect(
                exchangeWrapper.fillOrderAsync(signedOrder, takerAddress, { takerAssetFillAmount }),
            ).to.be.rejectedWith(constants.REVERT);
        });

        it('should throw when makerAssetAmount is greater than 1', async () => {
            // Construct Exchange parameters
            const makerAssetId = erc721MakerAssetIds[0];
            const takerAssetId = erc721TakerAssetIds[0];
            signedOrder = orderFactory.newSignedOrder({
                makerAssetAmount: new BigNumber(2),
                takerAssetAmount: new BigNumber(1),
                makerAssetData: assetProxyUtils.encodeERC721ProxyData(erc721Token.address, makerAssetId),
                takerAssetData: assetProxyUtils.encodeERC721ProxyData(erc721Token.address, takerAssetId),
            });
            // Verify pre-conditions
            const initialOwnerMakerAsset = await erc721Token.ownerOf.callAsync(makerAssetId);
            expect(initialOwnerMakerAsset).to.be.bignumber.equal(makerAddress);
            const initialOwnerTakerAsset = await erc721Token.ownerOf.callAsync(takerAssetId);
            expect(initialOwnerTakerAsset).to.be.bignumber.equal(takerAddress);
            // Call Exchange
            const takerAssetFillAmount = signedOrder.takerAssetAmount;
            return expect(
                exchangeWrapper.fillOrderAsync(signedOrder, takerAddress, { takerAssetFillAmount }),
            ).to.be.rejectedWith(constants.REVERT);
        });

        it('should throw when takerAssetAmount is greater than 1', async () => {
            // Construct Exchange parameters
            const makerAssetId = erc721MakerAssetIds[0];
            const takerAssetId = erc721TakerAssetIds[0];
            signedOrder = orderFactory.newSignedOrder({
                makerAssetAmount: new BigNumber(1),
                takerAssetAmount: new BigNumber(500),
                makerAssetData: assetProxyUtils.encodeERC721ProxyData(erc721Token.address, makerAssetId),
                takerAssetData: assetProxyUtils.encodeERC721ProxyData(erc721Token.address, takerAssetId),
            });
            // Verify pre-conditions
            const initialOwnerMakerAsset = await erc721Token.ownerOf.callAsync(makerAssetId);
            expect(initialOwnerMakerAsset).to.be.bignumber.equal(makerAddress);
            const initialOwnerTakerAsset = await erc721Token.ownerOf.callAsync(takerAssetId);
            expect(initialOwnerTakerAsset).to.be.bignumber.equal(takerAddress);
            // Call Exchange
            const takerAssetFillAmount = signedOrder.takerAssetAmount;
            return expect(
                exchangeWrapper.fillOrderAsync(signedOrder, takerAddress, { takerAssetFillAmount }),
            ).to.be.rejectedWith(constants.REVERT);
        });

        it('should throw on partial fill', async () => {
            // Construct Exchange parameters
            const makerAssetId = erc721MakerAssetIds[0];
            const takerAssetId = erc721TakerAssetIds[0];
            signedOrder = orderFactory.newSignedOrder({
                makerAssetAmount: new BigNumber(1),
                takerAssetAmount: new BigNumber(0),
                makerAssetData: assetProxyUtils.encodeERC721ProxyData(erc721Token.address, makerAssetId),
                takerAssetData: assetProxyUtils.encodeERC721ProxyData(erc721Token.address, takerAssetId),
            });
            // Verify pre-conditions
            const initialOwnerMakerAsset = await erc721Token.ownerOf.callAsync(makerAssetId);
            expect(initialOwnerMakerAsset).to.be.bignumber.equal(makerAddress);
            const initialOwnerTakerAsset = await erc721Token.ownerOf.callAsync(takerAssetId);
            expect(initialOwnerTakerAsset).to.be.bignumber.equal(takerAddress);
            // Call Exchange
            const takerAssetFillAmount = signedOrder.takerAssetAmount;
            return expect(
                exchangeWrapper.fillOrderAsync(signedOrder, takerAddress, { takerAssetFillAmount }),
            ).to.be.rejectedWith(constants.REVERT);
        });

        it('should successfully fill order when makerAsset is ERC721 and takerAsset is ERC20', async () => {
            // Construct Exchange parameters
            const makerAssetId = erc721MakerAssetIds[0];
            signedOrder = orderFactory.newSignedOrder({
                makerAssetAmount: new BigNumber(1),
                takerAssetAmount: ZeroEx.toBaseUnitAmount(new BigNumber(100), 18),
                makerAssetData: assetProxyUtils.encodeERC721ProxyData(erc721Token.address, makerAssetId),
                takerAssetData: assetProxyUtils.encodeERC20ProxyData(defaultTakerAssetAddress),
            });
            // Verify pre-conditions
            const initialOwnerMakerAsset = await erc721Token.ownerOf.callAsync(makerAssetId);
            expect(initialOwnerMakerAsset).to.be.bignumber.equal(makerAddress);
            // Call Exchange
            erc20Balances = await erc20Wrapper.getBalancesAsync();
            const takerAssetFillAmount = signedOrder.takerAssetAmount;
            await exchangeWrapper.fillOrderAsync(signedOrder, takerAddress, { takerAssetFillAmount });
            // Verify ERC721 token was transferred from Maker to Taker
            const newOwnerMakerAsset = await erc721Token.ownerOf.callAsync(makerAssetId);
            expect(newOwnerMakerAsset).to.be.bignumber.equal(takerAddress);
            // Verify ERC20 tokens were transferred from Taker to Maker & fees were paid correctly
            const newBalances = await erc20Wrapper.getBalancesAsync();
            expect(newBalances[makerAddress][defaultTakerAssetAddress]).to.be.bignumber.equal(
                erc20Balances[makerAddress][defaultTakerAssetAddress].add(takerAssetFillAmount),
            );
            expect(newBalances[takerAddress][defaultTakerAssetAddress]).to.be.bignumber.equal(
                erc20Balances[takerAddress][defaultTakerAssetAddress].minus(takerAssetFillAmount),
            );
            expect(newBalances[makerAddress][zrxToken.address]).to.be.bignumber.equal(
                erc20Balances[makerAddress][zrxToken.address].minus(signedOrder.makerFee),
            );
            expect(newBalances[takerAddress][zrxToken.address]).to.be.bignumber.equal(
                erc20Balances[takerAddress][zrxToken.address].minus(signedOrder.takerFee),
            );
            expect(newBalances[feeRecipientAddress][zrxToken.address]).to.be.bignumber.equal(
                erc20Balances[feeRecipientAddress][zrxToken.address].add(
                    signedOrder.makerFee.add(signedOrder.takerFee),
                ),
            );
        });

        it('should successfully fill order when makerAsset is ERC20 and takerAsset is ERC721', async () => {
            // Construct Exchange parameters
            const takerAssetId = erc721TakerAssetIds[0];
            signedOrder = orderFactory.newSignedOrder({
                takerAssetAmount: new BigNumber(1),
                makerAssetAmount: ZeroEx.toBaseUnitAmount(new BigNumber(100), 18),
                takerAssetData: assetProxyUtils.encodeERC721ProxyData(erc721Token.address, takerAssetId),
                makerAssetData: assetProxyUtils.encodeERC20ProxyData(defaultMakerAssetAddress),
            });
            // Verify pre-conditions
            const initialOwnerTakerAsset = await erc721Token.ownerOf.callAsync(takerAssetId);
            expect(initialOwnerTakerAsset).to.be.bignumber.equal(takerAddress);
            // Call Exchange
            erc20Balances = await erc20Wrapper.getBalancesAsync();
            const takerAssetFillAmount = signedOrder.takerAssetAmount;
            await exchangeWrapper.fillOrderAsync(signedOrder, takerAddress, { takerAssetFillAmount });
            // Verify ERC721 token was transferred from Taker to Maker
            const newOwnerTakerAsset = await erc721Token.ownerOf.callAsync(takerAssetId);
            expect(newOwnerTakerAsset).to.be.bignumber.equal(makerAddress);
            // Verify ERC20 tokens were transferred from Maker to Taker & fees were paid correctly
            const newBalances = await erc20Wrapper.getBalancesAsync();
            expect(newBalances[takerAddress][defaultMakerAssetAddress]).to.be.bignumber.equal(
                erc20Balances[takerAddress][defaultMakerAssetAddress].add(signedOrder.makerAssetAmount),
            );
            expect(newBalances[makerAddress][defaultMakerAssetAddress]).to.be.bignumber.equal(
                erc20Balances[makerAddress][defaultMakerAssetAddress].minus(signedOrder.makerAssetAmount),
            );
            expect(newBalances[makerAddress][zrxToken.address]).to.be.bignumber.equal(
                erc20Balances[makerAddress][zrxToken.address].minus(signedOrder.makerFee),
            );
            expect(newBalances[takerAddress][zrxToken.address]).to.be.bignumber.equal(
                erc20Balances[takerAddress][zrxToken.address].minus(signedOrder.takerFee),
            );
            expect(newBalances[feeRecipientAddress][zrxToken.address]).to.be.bignumber.equal(
                erc20Balances[feeRecipientAddress][zrxToken.address].add(
                    signedOrder.makerFee.add(signedOrder.takerFee),
                ),
            );
        });
    });
}); // tslint:disable-line:max-file-line-count<|MERGE_RESOLUTION|>--- conflicted
+++ resolved
@@ -15,8 +15,9 @@
     ExchangeErrorContractEventArgs,
     FillContractEventArgs,
 } from '../../src/contract_wrappers/generated/exchange';
-<<<<<<< HEAD
+import { artifacts } from '../../src/utils/artifacts';
 import { assetProxyUtils } from '../../src/utils/asset_proxy_utils';
+import { chaiSetup } from '../../src/utils/chai_setup';
 import { constants } from '../../src/utils/constants';
 import { crypto } from '../../src/utils/crypto';
 import { ERC20Wrapper } from '../../src/utils/erc20_wrapper';
@@ -24,27 +25,8 @@
 import { ExchangeWrapper } from '../../src/utils/exchange_wrapper';
 import { OrderFactory } from '../../src/utils/order_factory';
 import { orderUtils } from '../../src/utils/order_utils';
-import {
-    AssetProxyId,
-    ContractName,
-    ERC20BalancesByOwner,
-    ExchangeContractErrs,
-    SignedOrder,
-} from '../../src/utils/types';
-=======
-import { MaliciousTokenContract } from '../../src/contract_wrappers/generated/malicious_token';
-import { TokenTransferProxyContract } from '../../src/contract_wrappers/generated/token_transfer_proxy';
-import { artifacts } from '../../util/artifacts';
-import { Balances } from '../../util/balances';
-import { constants } from '../../util/constants';
-import { crypto } from '../../util/crypto';
-import { ExchangeWrapper } from '../../util/exchange_wrapper';
-import { OrderFactory } from '../../util/order_factory';
-import { BalancesByOwner, ContractName, ExchangeContractErrs } from '../../util/types';
->>>>>>> 6aed4fb1
-import { chaiSetup } from '../utils/chai_setup';
-
-import { provider, txDefaults, web3Wrapper } from '../utils/web3_wrapper';
+import { AssetProxyId, ERC20BalancesByOwner, ExchangeContractErrs, SignedOrder } from '../../src/utils/types';
+import { provider, txDefaults, web3Wrapper } from '../../src/utils/web3_wrapper';
 
 chaiSetup.configure();
 const expect = chai.expect;
@@ -81,11 +63,10 @@
 
     before(async () => {
         const accounts = await web3Wrapper.getAvailableAddressesAsync();
-<<<<<<< HEAD
         const usedAddresses = ([owner, makerAddress, takerAddress, feeRecipientAddress] = accounts);
 
-        erc20Wrapper = new ERC20Wrapper(deployer, provider, usedAddresses, owner);
-        erc721Wrapper = new ERC721Wrapper(deployer, provider, usedAddresses, owner);
+        erc20Wrapper = new ERC20Wrapper(provider, usedAddresses, owner);
+        erc721Wrapper = new ERC721Wrapper(provider, usedAddresses, owner);
 
         [erc20TokenA, erc20TokenB, zrxToken] = await erc20Wrapper.deployDummyTokensAsync();
         erc20Proxy = await erc20Wrapper.deployProxyAsync();
@@ -98,56 +79,12 @@
         erc721MakerAssetIds = erc721Balances[makerAddress][erc721Token.address];
         erc721TakerAssetIds = erc721Balances[takerAddress][erc721Token.address];
 
-        const exchangeInstance = await deployer.deployAsync(ContractName.Exchange, [
-            assetProxyUtils.encodeERC20ProxyData(zrxToken.address),
-        ]);
-        exchange = new ExchangeContract(exchangeInstance.abi, exchangeInstance.address, provider);
-=======
-        maker = accounts[0];
-        [tokenOwner, taker, feeRecipient] = accounts;
-        [rep, dgd, zrx] = await Promise.all([
-            DummyTokenContract.deployFrom0xArtifactAsync(
-                artifacts.DummyToken,
-                provider,
-                txDefaults,
-                constants.DUMMY_TOKEN_NAME,
-                constants.DUMMY_TOKEN_SYMBOL,
-                constants.DUMMY_TOKEN_DECIMALS,
-                constants.DUMMY_TOKEN_TOTAL_SUPPLY,
-            ),
-            DummyTokenContract.deployFrom0xArtifactAsync(
-                artifacts.DummyToken,
-                provider,
-                txDefaults,
-                constants.DUMMY_TOKEN_NAME,
-                constants.DUMMY_TOKEN_SYMBOL,
-                constants.DUMMY_TOKEN_DECIMALS,
-                constants.DUMMY_TOKEN_TOTAL_SUPPLY,
-            ),
-            DummyTokenContract.deployFrom0xArtifactAsync(
-                artifacts.DummyToken,
-                provider,
-                txDefaults,
-                constants.DUMMY_TOKEN_NAME,
-                constants.DUMMY_TOKEN_SYMBOL,
-                constants.DUMMY_TOKEN_DECIMALS,
-                constants.DUMMY_TOKEN_TOTAL_SUPPLY,
-            ),
-        ]);
-        tokenTransferProxy = await TokenTransferProxyContract.deployFrom0xArtifactAsync(
-            artifacts.TokenTransferProxy,
-            provider,
-            txDefaults,
-        );
         exchange = await ExchangeContract.deployFrom0xArtifactAsync(
             artifacts.Exchange,
             provider,
             txDefaults,
-            zrx.address,
-            tokenTransferProxy.address,
+            assetProxyUtils.encodeERC20ProxyData(zrxToken.address),
         );
-        await tokenTransferProxy.addAuthorizedAddress.sendTransactionAsync(exchange.address, { from: accounts[0] });
->>>>>>> 6aed4fb1
         zeroEx = new ZeroEx(provider, {
             exchangeContractAddress: exchange.address,
             networkId: constants.TESTRPC_NETWORK_ID,
@@ -592,21 +529,9 @@
             });
         });
 
-<<<<<<< HEAD
         it('should throw if taker allowances are too low to fill order', async () => {
             await erc20TokenB.approve.sendTransactionAsync(erc20Proxy.address, new BigNumber(0), {
                 from: takerAddress,
-=======
-        it('should throw if getBalance or getAllowance attempts to change state and \
-                shouldThrowOnInsufficientBalanceOrAllowance = false', async () => {
-            const maliciousToken = await MaliciousTokenContract.deployFrom0xArtifactAsync(
-                artifacts.MaliciousToken,
-                provider,
-                txDefaults,
-            );
-            await maliciousToken.approve.sendTransactionAsync(tokenTransferProxy.address, INITIAL_ALLOWANCE, {
-                from: taker,
->>>>>>> 6aed4fb1
             });
             expect(exchangeWrapper.fillOrderAsync(signedOrder, takerAddress)).to.be.rejectedWith(constants.REVERT);
             await erc20TokenB.approve.sendTransactionAsync(erc20Proxy.address, constants.INITIAL_ERC20_ALLOWANCE, {
