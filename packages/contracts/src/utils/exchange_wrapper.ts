--- conflicted
+++ resolved
@@ -1,8 +1,4 @@
-<<<<<<< HEAD
-import { AssetProxyId, Provider, SignedOrder, TransactionReceiptWithDecodedLogs } from '@0xproject/types';
-=======
-import { SignedOrder } from '@0xproject/types';
->>>>>>> 9ca41b95
+import { AssetProxyId, SignedOrder } from '@0xproject/types';
 import { BigNumber } from '@0xproject/utils';
 import { Web3Wrapper } from '@0xproject/web3-wrapper';
 import { LogEntry, Provider, TransactionReceiptWithDecodedLogs } from 'ethereum-types';
