import { ContractAddresses } from '@0x/contract-addresses';
import { ITransformERC20Contract } from '@0x/contract-wrappers';
import {
    encodeAffiliateFeeTransformerData,
    encodeFillQuoteTransformerData,
    encodePayTakerTransformerData,
    encodeWethTransformerData,
    ETH_TOKEN_ADDRESS,
    FillQuoteTransformerSide,
    findTransformerNonce,
} from '@0x/order-utils';
import { BigNumber, providerUtils } from '@0x/utils';
import { SupportedProvider, ZeroExProvider } from '@0x/web3-wrapper';
import * as _ from 'lodash';

import { constants } from '../constants';
import {
    CalldataInfo,
    ExchangeProxyContractOpts,
    MarketBuySwapQuote,
    MarketOperation,
    MarketSellSwapQuote,
    SwapQuote,
    SwapQuoteConsumerBase,
    SwapQuoteConsumerOpts,
    SwapQuoteExecutionOpts,
    SwapQuoteGetOutputOpts,
} from '../types';
import { assert } from '../utils/assert';
import { getTokenFromAssetData } from '../utils/utils';

// tslint:disable-next-line:custom-no-magic-numbers
const MAX_UINT256 = new BigNumber(2).pow(256).minus(1);
const { NULL_ADDRESS } = constants;

export class ExchangeProxySwapQuoteConsumer implements SwapQuoteConsumerBase {
    public readonly provider: ZeroExProvider;
    public readonly chainId: number;
    public readonly transformerNonces: {
        wethTransformer: number;
        payTakerTransformer: number;
        fillQuoteTransformer: number;
        affiliateFeeTransformer: number;
    };

    private readonly _transformFeature: ITransformERC20Contract;

    constructor(
        supportedProvider: SupportedProvider,
        public readonly contractAddresses: ContractAddresses,
        options: Partial<SwapQuoteConsumerOpts> = {},
    ) {
        const { chainId } = _.merge({}, constants.DEFAULT_SWAP_QUOTER_OPTS, options);
        assert.isNumber('chainId', chainId);
        const provider = providerUtils.standardizeOrThrow(supportedProvider);
        this.provider = provider;
        this.chainId = chainId;
        this.contractAddresses = contractAddresses;
        this._transformFeature = new ITransformERC20Contract(contractAddresses.exchangeProxy, supportedProvider);
        this.transformerNonces = {
            wethTransformer: findTransformerNonce(
                contractAddresses.transformers.wethTransformer,
                contractAddresses.exchangeProxyTransformerDeployer,
            ),
            payTakerTransformer: findTransformerNonce(
                contractAddresses.transformers.payTakerTransformer,
                contractAddresses.exchangeProxyTransformerDeployer,
            ),
            fillQuoteTransformer: findTransformerNonce(
                contractAddresses.transformers.fillQuoteTransformer,
                contractAddresses.exchangeProxyTransformerDeployer,
            ),
            affiliateFeeTransformer: findTransformerNonce(
                contractAddresses.transformers.affiliateFeeTransformer,
                contractAddresses.exchangeProxyTransformerDeployer,
            ),
        };
    }

    public async getCalldataOrThrowAsync(
        quote: MarketBuySwapQuote | MarketSellSwapQuote,
        opts: Partial<SwapQuoteGetOutputOpts> = {},
    ): Promise<CalldataInfo> {
        assert.isValidSwapQuote('quote', quote);
        // tslint:disable-next-line:no-object-literal-type-assertion
        const { refundReceiver, affiliateFee, isFromETH, isToETH } = {
            ...constants.DEFAULT_EXCHANGE_PROXY_EXTENSION_CONTRACT_OPTS,
            ...opts.extensionContractOpts,
        } as ExchangeProxyContractOpts;

        const sellToken = getTokenFromAssetData(quote.takerAssetData);
        const buyToken = getTokenFromAssetData(quote.makerAssetData);
        const sellAmount = quote.worstCaseQuoteInfo.totalTakerAssetAmount;

        // Build up the transforms.
        const transforms = [];
        if (isFromETH) {
            // Create a WETH wrapper if coming from ETH.
            transforms.push({
                deploymentNonce: this.transformerNonces.wethTransformer,
                data: encodeWethTransformerData({
                    token: ETH_TOKEN_ADDRESS,
                    amount: sellAmount,
                }),
            });
        }

        const intermediateToken = quote.isTwoHop ? getTokenFromAssetData(quote.orders[0].makerAssetData) : NULL_ADDRESS;
        // This transformer will fill the quote.
<<<<<<< HEAD
        if (quote.isTwoHop) {
            const [firstHopOrder, secondHopOrder] = quote.orders;
            transforms.push({
                deploymentNonce: this.transformerNonces.fillQuoteTransformer,
                data: encodeFillQuoteTransformerData({
                    sellToken,
                    buyToken: intermediateToken,
                    side: FillQuoteTransformerSide.Sell,
                    refundReceiver: refundReceiver || NULL_ADDRESS,
                    fillAmount: firstHopOrder.takerAssetAmount,
                    maxOrderFillAmounts: [],
                    orders: [firstHopOrder],
                    signatures: [firstHopOrder.signature],
                }),
            });
            transforms.push({
                deploymentNonce: this.transformerNonces.fillQuoteTransformer,
                data: encodeFillQuoteTransformerData({
                    buyToken,
                    sellToken: intermediateToken,
                    refundReceiver: refundReceiver || NULL_ADDRESS,
                    side: FillQuoteTransformerSide.Sell,
                    fillAmount: MAX_UINT256,
                    maxOrderFillAmounts: [],
                    orders: [secondHopOrder],
                    signatures: [secondHopOrder.signature],
                }),
            });
        } else {
            transforms.push({
                deploymentNonce: this.transformerNonces.fillQuoteTransformer,
                data: encodeFillQuoteTransformerData({
                    sellToken,
                    buyToken,
                    refundReceiver: refundReceiver || NULL_ADDRESS,
                    side: isBuyQuote(quote) ? FillQuoteTransformerSide.Buy : FillQuoteTransformerSide.Sell,
                    fillAmount: isBuyQuote(quote) ? quote.makerAssetFillAmount : quote.takerAssetFillAmount,
                    maxOrderFillAmounts: [],
                    orders: quote.orders,
                    signatures: quote.orders.map(o => o.signature),
                }),
            });
        }
=======
        transforms.push({
            deploymentNonce: this.transformerNonces.fillQuoteTransformer,
            data: encodeFillQuoteTransformerData({
                sellToken,
                buyToken,
                refundReceiver: refundReceiver || NULL_ADDRESS,
                side: isBuyQuote(quote) ? FillQuoteTransformerSide.Buy : FillQuoteTransformerSide.Sell,
                fillAmount: isBuyQuote(quote) ? quote.makerAssetFillAmount : quote.takerAssetFillAmount,
                maxOrderFillAmounts: [],
                orders: quote.orders,
                signatures: quote.orders.map(o => o.signature),
            }),
        });
>>>>>>> 9b670339

        if (isToETH) {
            // Create a WETH unwrapper if going to ETH.
            transforms.push({
                deploymentNonce: this.transformerNonces.wethTransformer,
                data: encodeWethTransformerData({
                    token: this.contractAddresses.etherToken,
                    amount: MAX_UINT256,
                }),
            });
        }

        // This transformer pays affiliate fees.
        const { buyTokenFeeAmount, sellTokenFeeAmount, recipient: feeRecipient } = affiliateFee;

        if (buyTokenFeeAmount.isGreaterThan(0) && feeRecipient !== NULL_ADDRESS) {
            transforms.push({
                deploymentNonce: this.transformerNonces.affiliateFeeTransformer,
                data: encodeAffiliateFeeTransformerData({
                    fees: [
                        {
                            token: isToETH ? ETH_TOKEN_ADDRESS : buyToken,
                            amount: buyTokenFeeAmount,
                            recipient: feeRecipient,
                        },
                    ],
                }),
            });
        }

        if (sellTokenFeeAmount.isGreaterThan(0) && feeRecipient !== NULL_ADDRESS) {
            throw new Error('Affiliate fees denominated in sell token are not yet supported');
        }

        // The final transformer will send all funds to the taker.
        transforms.push({
            deploymentNonce: this.transformerNonces.payTakerTransformer,
            data: encodePayTakerTransformerData({
                tokens: [sellToken, buyToken, ETH_TOKEN_ADDRESS].concat(quote.isTwoHop ? intermediateToken : []),
                amounts: [],
            }),
        });

        const minBuyAmount = BigNumber.max(0, quote.worstCaseQuoteInfo.makerAssetAmount.minus(buyTokenFeeAmount));
        const calldataHexString = this._transformFeature
            .transformERC20(
                isFromETH ? ETH_TOKEN_ADDRESS : sellToken,
                isToETH ? ETH_TOKEN_ADDRESS : buyToken,
                sellAmount,
                minBuyAmount,
                transforms,
            )
            .getABIEncodedTransactionData();

        let ethAmount = quote.worstCaseQuoteInfo.protocolFeeInWeiAmount;
        if (isFromETH) {
            ethAmount = ethAmount.plus(sellAmount);
        }

        return {
            calldataHexString,
            ethAmount,
            toAddress: this._transformFeature.address,
            allowanceTarget: this.contractAddresses.exchangeProxyAllowanceTarget,
        };
    }

    // tslint:disable-next-line:prefer-function-over-method
    public async executeSwapQuoteOrThrowAsync(
        _quote: SwapQuote,
        _opts: Partial<SwapQuoteExecutionOpts>,
    ): Promise<string> {
        throw new Error('Execution not supported for Exchange Proxy quotes');
    }
}

function isBuyQuote(quote: SwapQuote): quote is MarketBuySwapQuote {
    return quote.type === MarketOperation.Buy;
}

<<<<<<< HEAD
/**
 * Find the nonce for a transformer given its deployer.
 * If `deployer` is the null address, zero will always be returned.
 */
export function findTransformerNonce(transformer: string, deployer: string = NULL_ADDRESS): number {
    if (deployer === NULL_ADDRESS) {
        return 0;
    }
    const lowercaseTransformer = transformer.toLowerCase();
    // Try to guess the nonce.
    for (let nonce = 0; nonce < MAX_NONCE_GUESSES; ++nonce) {
        const deployedAddress = getTransformerAddress(deployer, nonce);
        if (deployedAddress === lowercaseTransformer) {
            return nonce;
        }
    }
    throw new Error(`${deployer} did not deploy ${transformer}!`);
}

/**
 * Compute the deployed address for a transformer given a deployer and nonce.
 */
export function getTransformerAddress(deployer: string, nonce: number): string {
    return ethjs.bufferToHex(
        // tslint:disable-next-line: custom-no-magic-numbers
        ethjs.rlphash([deployer, nonce] as any).slice(12),
    );
=======
function getTokenFromAssetData(assetData: string): string {
    const data = assetDataUtils.decodeAssetDataOrThrow(assetData);
    if (data.assetProxyId !== AssetProxyId.ERC20) {
        throw new Error(`Unsupported exchange proxy quote asset type: ${data.assetProxyId}`);
    }
    // tslint:disable-next-line:no-unnecessary-type-assertion
    return (data as ERC20AssetData).tokenAddress;
>>>>>>> 9b670339
}<|MERGE_RESOLUTION|>--- conflicted
+++ resolved
@@ -107,7 +107,6 @@
 
         const intermediateToken = quote.isTwoHop ? getTokenFromAssetData(quote.orders[0].makerAssetData) : NULL_ADDRESS;
         // This transformer will fill the quote.
-<<<<<<< HEAD
         if (quote.isTwoHop) {
             const [firstHopOrder, secondHopOrder] = quote.orders;
             transforms.push({
@@ -151,21 +150,6 @@
                 }),
             });
         }
-=======
-        transforms.push({
-            deploymentNonce: this.transformerNonces.fillQuoteTransformer,
-            data: encodeFillQuoteTransformerData({
-                sellToken,
-                buyToken,
-                refundReceiver: refundReceiver || NULL_ADDRESS,
-                side: isBuyQuote(quote) ? FillQuoteTransformerSide.Buy : FillQuoteTransformerSide.Sell,
-                fillAmount: isBuyQuote(quote) ? quote.makerAssetFillAmount : quote.takerAssetFillAmount,
-                maxOrderFillAmounts: [],
-                orders: quote.orders,
-                signatures: quote.orders.map(o => o.signature),
-            }),
-        });
->>>>>>> 9b670339
 
         if (isToETH) {
             // Create a WETH unwrapper if going to ETH.
@@ -244,43 +228,4 @@
 
 function isBuyQuote(quote: SwapQuote): quote is MarketBuySwapQuote {
     return quote.type === MarketOperation.Buy;
-}
-
-<<<<<<< HEAD
-/**
- * Find the nonce for a transformer given its deployer.
- * If `deployer` is the null address, zero will always be returned.
- */
-export function findTransformerNonce(transformer: string, deployer: string = NULL_ADDRESS): number {
-    if (deployer === NULL_ADDRESS) {
-        return 0;
-    }
-    const lowercaseTransformer = transformer.toLowerCase();
-    // Try to guess the nonce.
-    for (let nonce = 0; nonce < MAX_NONCE_GUESSES; ++nonce) {
-        const deployedAddress = getTransformerAddress(deployer, nonce);
-        if (deployedAddress === lowercaseTransformer) {
-            return nonce;
-        }
-    }
-    throw new Error(`${deployer} did not deploy ${transformer}!`);
-}
-
-/**
- * Compute the deployed address for a transformer given a deployer and nonce.
- */
-export function getTransformerAddress(deployer: string, nonce: number): string {
-    return ethjs.bufferToHex(
-        // tslint:disable-next-line: custom-no-magic-numbers
-        ethjs.rlphash([deployer, nonce] as any).slice(12),
-    );
-=======
-function getTokenFromAssetData(assetData: string): string {
-    const data = assetDataUtils.decodeAssetDataOrThrow(assetData);
-    if (data.assetProxyId !== AssetProxyId.ERC20) {
-        throw new Error(`Unsupported exchange proxy quote asset type: ${data.assetProxyId}`);
-    }
-    // tslint:disable-next-line:no-unnecessary-type-assertion
-    return (data as ERC20AssetData).tokenAddress;
->>>>>>> 9b670339
 }