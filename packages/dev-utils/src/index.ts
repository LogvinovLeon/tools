--- conflicted
+++ resolved
@@ -3,8 +3,5 @@
 export { constants as devConstants } from './constants';
 export { env, EnvVars } from './env';
 export { callbackErrorReporter } from './callback_error_reporter';
-<<<<<<< HEAD
 export { chaiSetup } from './chai_setup';
-=======
-export { tokenUtils } from './token_utils';
->>>>>>> 0ae2d8ba
+export { tokenUtils } from './token_utils';