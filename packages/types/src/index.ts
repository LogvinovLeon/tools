// tslint:disable:max-file-line-count

import { BigNumber } from 'bignumber.js';
import { ContractAbi, ContractNetworks, DevdocOutput } from 'ethereum-types';

// HACK: Rather then extending from OrderWithoutExchangeAddress
// we don't, because our docs don't expand inherited types, and it's unnecessarily
// confusing to introduce the user to the OrderWithoutExchangeAddress type.
export interface Order {
    senderAddress: string;
    makerAddress: string;
    takerAddress: string;
    makerFee: BigNumber;
    takerFee: BigNumber;
    makerAssetAmount: BigNumber;
    takerAssetAmount: BigNumber;
    makerAssetData: string;
    takerAssetData: string;
    salt: BigNumber;
    exchangeAddress: string;
    feeRecipientAddress: string;
    expirationTimeSeconds: BigNumber;
}

export interface OrderWithoutExchangeAddress {
    senderAddress: string;
    makerAddress: string;
    takerAddress: string;
    makerFee: BigNumber;
    takerFee: BigNumber;
    makerAssetAmount: BigNumber;
    takerAssetAmount: BigNumber;
    makerAssetData: string;
    takerAssetData: string;
    salt: BigNumber;
    feeRecipientAddress: string;
    expirationTimeSeconds: BigNumber;
}

export interface SignedOrder extends Order {
    signature: string;
}

/**
 * ZeroExTransaction for use with 0x Exchange executeTransaction
 */
export interface ZeroExTransaction {
    verifyingContractAddress: string;
    salt: BigNumber;
    signerAddress: string;
    data: string;
}

export interface SignedZeroExTransaction extends ZeroExTransaction {
    signature: string;
}

/**
 * Elliptic Curve signature
 */
export interface ECSignature {
    v: number;
    r: string;
    s: string;
}

/**
 * Validator signature components
 */
export interface ValidatorSignature {
    validatorAddress: string;
    signature: string;
}

/**
 * Errors originating from the 0x exchange contract
 */
export enum ExchangeContractErrs {
    OrderFillExpired = 'ORDER_FILL_EXPIRED',
    OrderCancelExpired = 'ORDER_CANCEL_EXPIRED',
    OrderCancelled = 'ORDER_CANCELLED',
    OrderFillAmountZero = 'ORDER_FILL_AMOUNT_ZERO',
    OrderRemainingFillAmountZero = 'ORDER_REMAINING_FILL_AMOUNT_ZERO',
    OrderFillRoundingError = 'ORDER_FILL_ROUNDING_ERROR',
    FillBalanceAllowanceError = 'FILL_BALANCE_ALLOWANCE_ERROR',
    InsufficientTakerBalance = 'INSUFFICIENT_TAKER_BALANCE',
    InsufficientTakerAllowance = 'INSUFFICIENT_TAKER_ALLOWANCE',
    InsufficientMakerBalance = 'INSUFFICIENT_MAKER_BALANCE',
    InsufficientMakerAllowance = 'INSUFFICIENT_MAKER_ALLOWANCE',
    InsufficientTakerFeeBalance = 'INSUFFICIENT_TAKER_FEE_BALANCE',
    InsufficientTakerFeeAllowance = 'INSUFFICIENT_TAKER_FEE_ALLOWANCE',
    InsufficientMakerFeeBalance = 'INSUFFICIENT_MAKER_FEE_BALANCE',
    InsufficientMakerFeeAllowance = 'INSUFFICIENT_MAKER_FEE_ALLOWANCE',
    TransactionSenderIsNotFillOrderTaker = 'TRANSACTION_SENDER_IS_NOT_FILL_ORDER_TAKER',
    MultipleMakersInSingleCancelBatchDisallowed = 'MULTIPLE_MAKERS_IN_SINGLE_CANCEL_BATCH_DISALLOWED',
    InsufficientRemainingFillAmount = 'INSUFFICIENT_REMAINING_FILL_AMOUNT',
    MultipleTakerTokensInFillUpToDisallowed = 'MULTIPLE_TAKER_TOKENS_IN_FILL_UP_TO_DISALLOWED',
    BatchOrdersMustHaveSameExchangeAddress = 'BATCH_ORDERS_MUST_HAVE_SAME_EXCHANGE_ADDRESS',
    BatchOrdersMustHaveAtLeastOneItem = 'BATCH_ORDERS_MUST_HAVE_AT_LEAST_ONE_ITEM',
}

export type ArtifactContractName = 'ZRX' | 'TokenTransferProxy' | 'TokenRegistry' | 'Token' | 'Exchange' | 'EtherToken';

export interface Artifact {
    contract_name: ArtifactContractName;
    abi: ContractAbi;
    networks: {
        [networkId: number]: {
            address: string;
        };
    };
}

export type DoneCallback = (err?: Error) => void;

export interface OrderRelevantState {
    makerBalance: BigNumber;
    makerIndividualBalances: ObjectMap<BigNumber>;
    makerProxyAllowance: BigNumber;
    makerIndividualProxyAllowances: ObjectMap<BigNumber>;
    makerFeeBalance: BigNumber;
    makerFeeProxyAllowance: BigNumber;
    filledTakerAssetAmount: BigNumber;
    remainingFillableMakerAssetAmount: BigNumber;
    remainingFillableTakerAssetAmount: BigNumber;
}

export interface OrderStateValid {
    isValid: true;
    orderHash: string;
    orderRelevantState: OrderRelevantState;
    transactionHash?: string;
}

export interface OrderStateInvalid {
    isValid: false;
    orderHash: string;
    error: ExchangeContractErrs;
    transactionHash?: string;
}

export type OrderState = OrderStateValid | OrderStateInvalid;

export interface Token {
    name: string;
    address: string;
    symbol: string;
    decimals: number;
}

export enum SignatureType {
    Illegal,
    Invalid,
    EIP712,
    EthSign,
    Wallet,
    Validator,
    PreSigned,
    NSignatureTypes,
}

export enum AssetProxyId {
    ERC20 = '0xf47261b0',
    ERC721 = '0x02571792',
    MultiAsset = '0x94cfcdd7',
}

export interface ERC20AssetData {
    assetProxyId: string;
    tokenAddress: string;
}

export interface ERC721AssetData {
    assetProxyId: string;
    tokenAddress: string;
    tokenId: BigNumber;
}

export type SingleAssetData = ERC20AssetData | ERC721AssetData;

export interface MultiAssetData {
    assetProxyId: string;
    amounts: BigNumber[];
    nestedAssetData: string[];
}

export interface MultiAssetDataWithRecursiveDecoding {
    assetProxyId: string;
    amounts: BigNumber[];
    nestedAssetData: SingleAssetData[];
}

export type AssetData = SingleAssetData | MultiAssetData | MultiAssetDataWithRecursiveDecoding;

// TODO: DRY. These should be extracted from contract code.
export enum RevertReason {
    OrderUnfillable = 'ORDER_UNFILLABLE',
    InvalidMaker = 'INVALID_MAKER',
    InvalidTaker = 'INVALID_TAKER',
    InvalidSender = 'INVALID_SENDER',
    InvalidOrderSignature = 'INVALID_ORDER_SIGNATURE',
    InvalidTakerAmount = 'INVALID_TAKER_AMOUNT',
    DivisionByZero = 'DIVISION_BY_ZERO',
    RoundingError = 'ROUNDING_ERROR',
    InvalidSignature = 'INVALID_SIGNATURE',
    SignatureIllegal = 'SIGNATURE_ILLEGAL',
    SignatureUnsupported = 'SIGNATURE_UNSUPPORTED',
    TakerOverpay = 'TAKER_OVERPAY',
    OrderOverfill = 'ORDER_OVERFILL',
    InvalidFillPrice = 'INVALID_FILL_PRICE',
    InvalidNewOrderEpoch = 'INVALID_NEW_ORDER_EPOCH',
    CompleteFillFailed = 'COMPLETE_FILL_FAILED',
    NegativeSpreadRequired = 'NEGATIVE_SPREAD_REQUIRED',
    ReentrancyIllegal = 'REENTRANCY_ILLEGAL',
    InvalidTxHash = 'INVALID_TX_HASH',
    InvalidTxSignature = 'INVALID_TX_SIGNATURE',
    FailedExecution = 'FAILED_EXECUTION',
    AssetProxyAlreadyExists = 'ASSET_PROXY_ALREADY_EXISTS',
    LengthGreaterThan0Required = 'LENGTH_GREATER_THAN_0_REQUIRED',
    LengthGreaterThan3Required = 'LENGTH_GREATER_THAN_3_REQUIRED',
    LengthGreaterThan131Required = 'LENGTH_GREATER_THAN_131_REQUIRED',
    Length0Required = 'LENGTH_0_REQUIRED',
    Length65Required = 'LENGTH_65_REQUIRED',
    InvalidAmount = 'INVALID_AMOUNT',
    TransferFailed = 'TRANSFER_FAILED',
    SenderNotAuthorized = 'SENDER_NOT_AUTHORIZED',
    TargetNotAuthorized = 'TARGET_NOT_AUTHORIZED',
    TargetAlreadyAuthorized = 'TARGET_ALREADY_AUTHORIZED',
    IndexOutOfBounds = 'INDEX_OUT_OF_BOUNDS',
    AuthorizedAddressMismatch = 'AUTHORIZED_ADDRESS_MISMATCH',
    OnlyContractOwner = 'ONLY_CONTRACT_OWNER',
    MakerNotWhitelisted = 'MAKER_NOT_WHITELISTED',
    TakerNotWhitelisted = 'TAKER_NOT_WHITELISTED',
    AssetProxyDoesNotExist = 'ASSET_PROXY_DOES_NOT_EXIST',
    LengthMismatch = 'LENGTH_MISMATCH',
    LibBytesGreaterThanZeroLengthRequired = 'GREATER_THAN_ZERO_LENGTH_REQUIRED',
    LibBytesGreaterOrEqualTo4LengthRequired = 'GREATER_OR_EQUAL_TO_4_LENGTH_REQUIRED',
    LibBytesGreaterOrEqualTo20LengthRequired = 'GREATER_OR_EQUAL_TO_20_LENGTH_REQUIRED',
    LibBytesGreaterOrEqualTo32LengthRequired = 'GREATER_OR_EQUAL_TO_32_LENGTH_REQUIRED',
    LibBytesGreaterOrEqualToNestedBytesLengthRequired = 'GREATER_OR_EQUAL_TO_NESTED_BYTES_LENGTH_REQUIRED',
    LibBytesGreaterOrEqualToSourceBytesLengthRequired = 'GREATER_OR_EQUAL_TO_SOURCE_BYTES_LENGTH_REQUIRED',
    Erc20InsufficientBalance = 'ERC20_INSUFFICIENT_BALANCE',
    Erc20InsufficientAllowance = 'ERC20_INSUFFICIENT_ALLOWANCE',
    FeePercentageTooLarge = 'FEE_PERCENTAGE_TOO_LARGE',
    ValueGreaterThanZero = 'VALUE_GREATER_THAN_ZERO',
    InvalidMsgValue = 'INVALID_MSG_VALUE',
    InsufficientEthRemaining = 'INSUFFICIENT_ETH_REMAINING',
    Uint256Overflow = 'UINT256_OVERFLOW',
    Erc721ZeroToAddress = 'ERC721_ZERO_TO_ADDRESS',
    Erc721OwnerMismatch = 'ERC721_OWNER_MISMATCH',
    Erc721InvalidSpender = 'ERC721_INVALID_SPENDER',
    Erc721ZeroOwner = 'ERC721_ZERO_OWNER',
    Erc721InvalidSelector = 'ERC721_INVALID_SELECTOR',
    WalletError = 'WALLET_ERROR',
    ValidatorError = 'VALIDATOR_ERROR',
    InvalidFunctionSelector = 'INVALID_FUNCTION_SELECTOR',
    InvalidAssetProxy = 'INVALID_ASSET_PROXY',
    UnregisteredAssetProxy = 'UNREGISTERED_ASSET_PROXY',
    TxFullyConfirmed = 'TX_FULLY_CONFIRMED',
    TxNotFullyConfirmed = 'TX_NOT_FULLY_CONFIRMED',
    TimeLockIncomplete = 'TIME_LOCK_INCOMPLETE',
    // DutchAuction
    AuctionInvalidAmount = 'INVALID_AMOUNT',
    AuctionExpired = 'AUCTION_EXPIRED',
    AuctionNotStarted = 'AUCTION_NOT_STARTED',
    AuctionInvalidBeginTime = 'INVALID_BEGIN_TIME',
    InvalidAssetData = 'INVALID_ASSET_DATA',
    // Balance Threshold Filter
    InvalidOrBlockedExchangeSelector = 'INVALID_OR_BLOCKED_EXCHANGE_SELECTOR',
    BalanceQueryFailed = 'BALANCE_QUERY_FAILED',
    AtLeastOneAddressDoesNotMeetBalanceThreshold = 'AT_LEAST_ONE_ADDRESS_DOES_NOT_MEET_BALANCE_THRESHOLD',
}

export enum StatusCodes {
    Success = 200,
    NotFound = 404,
    InternalError = 500,
    MethodNotAllowed = 405,
    GatewayTimeout = 504,
}

export interface ObjectMap<T> {
    [key: string]: T;
}

/**
 * baseAssetData: The address of assetData designated as the baseToken in the currency pair calculation of price
 * quoteAssetData: The address of assetData designated as the quoteToken in the currency pair calculation of price
 * limit: Maximum number of bids and asks in orderbook snapshot
 */
export interface OrdersChannelSubscriptionOpts {
    baseAssetData: string;
    quoteAssetData: string;
    limit: number;
}

export type OrdersChannelMessage = UpdateOrdersChannelMessage | UnknownOrdersChannelMessage;

export enum OrdersChannelMessageTypes {
    Update = 'update',
    Unknown = 'unknown',
}

export interface UpdateOrdersChannelMessage {
    type: OrdersChannelMessageTypes.Update;
    requestId: string;
    payload: APIOrder[];
}

export interface UnknownOrdersChannelMessage {
    type: OrdersChannelMessageTypes.Unknown;
    requestId: string;
    payload: undefined;
}

export enum WebsocketConnectionEventType {
    Close = 'close',
    Error = 'error',
    Message = 'message',
}

export enum WebsocketClientEventType {
    Connect = 'connect',
    ConnectFailed = 'connectFailed',
}

export type OrdersResponse = PaginatedCollection<APIOrder>;

export interface APIOrder {
    order: SignedOrder;
    metaData: object;
}

export interface AssetPairsRequestOpts {
    assetDataA?: string;
    assetDataB?: string;
}

export type AssetPairsResponse = PaginatedCollection<AssetPairsItem>;

export interface AssetPairsItem {
    assetDataA: Asset;
    assetDataB: Asset;
}

export interface Asset {
    assetData: string;
    minAmount: BigNumber;
    maxAmount: BigNumber;
    precision: number;
}

export interface OrdersRequestOpts {
    makerAssetProxyId?: string;
    takerAssetProxyId?: string;
    makerAssetAddress?: string;
    takerAssetAddress?: string;
    exchangeAddress?: string;
    senderAddress?: string;
    makerAssetData?: string;
    takerAssetData?: string;
    makerAddress?: string;
    takerAddress?: string;
    traderAddress?: string;
    feeRecipientAddress?: string;
}

export interface OrderbookRequest {
    baseAssetData: string;
    quoteAssetData: string;
}

export interface OrderbookResponse {
    bids: PaginatedCollection<APIOrder>;
    asks: PaginatedCollection<APIOrder>;
}

export interface PaginatedCollection<T> {
    total: number;
    page: number;
    perPage: number;
    records: T[];
}

export interface OrderConfigRequest {
    makerAddress: string;
    takerAddress: string;
    makerAssetAmount: BigNumber;
    takerAssetAmount: BigNumber;
    makerAssetData: string;
    takerAssetData: string;
    exchangeAddress: string;
    expirationTimeSeconds: BigNumber;
}

export interface OrderConfigResponse {
    makerFee: BigNumber;
    takerFee: BigNumber;
    feeRecipientAddress: string;
    senderAddress: string;
}

export type FeeRecipientsResponse = PaginatedCollection<string>;

export interface RequestOpts {
    networkId?: number;
}

export interface PagedRequestOpts {
    page?: number;
    perPage?: number;
}

export interface TypeDocType {
    type: TypeDocTypes;
    value: string;
    name: string;
    types: TypeDocType[];
    typeArguments?: TypeDocType[];
    declaration: TypeDocNode;
    elementType?: TypeDocType;
    indexSignature?: TypeDocNode;
    elements?: TupleElement[];
}

export interface TupleElement {
    type: string;
    name: string;
}

export interface TypeDocNode {
    id?: number;
    name?: string;
    kind?: string;
    defaultValue?: string;
    kindString?: string;
    type?: TypeDocType;
    fileName?: string;
    line?: number;
    comment?: TypeDocNode;
    text?: string;
    shortText?: string;
    returns?: string;
    declaration: TypeDocNode;
    flags?: TypeDocFlags;
    indexSignature?: TypeDocNode;
    signatures?: TypeDocNode[];
    parameters?: TypeDocNode[];
    typeParameter?: TypeDocNode[];
    sources?: TypeDocNode[];
    children?: TypeDocNode[];
    groups?: TypeDocGroup[];
}

export interface TypeDocFlags {
    isStatic?: boolean;
    isOptional?: boolean;
    isPublic?: boolean;
    isExported?: boolean;
}

export interface TypeDocGroup {
    title: string;
    children: number[];
}

export enum TypeDocTypes {
    Intrinsic = 'intrinsic',
    Reference = 'reference',
    Array = 'array',
    StringLiteral = 'stringLiteral',
    Reflection = 'reflection',
    Union = 'union',
    TypeParameter = 'typeParameter',
    Intersection = 'intersection',
    Tuple = 'tuple',
    Unknown = 'unknown',
}

export interface CustomTypeChild {
    name: string;
    type?: Type;
    defaultValue?: string;
}

export interface Event {
    name: string;
    eventArgs: EventArg[];
}

export interface EventArg {
    isIndexed: boolean;
    name: string;
    type: Type;
}

export interface Property {
    name: string;
    type: Type;
    source?: Source;
    comment?: string;
    callPath?: string;
}

export interface BaseMethod {
    isConstructor: boolean;
    name: string;
    returnComment?: string | undefined;
    callPath: string;
    parameters: Parameter[];
    returnType: Type;
    comment?: string;
}

export interface BaseFunction {
    name: string;
    returnComment?: string | undefined;
    parameters: Parameter[];
    returnType: Type;
    comment?: string;
}

export interface TypeDefinitionByName {
    [typeName: string]: CustomType;
}

export interface DocAgnosticFormat {
    [sectionName: string]: DocSection;
}

export interface DocSection {
    comment: string;
    constructors: Array<TypescriptMethod | SolidityMethod>;
    methods: Array<TypescriptMethod | SolidityMethod>;
    properties: Property[];
    types: CustomType[];
    functions: TypescriptFunction[];
    events?: Event[];
    externalExportToLink?: ExternalExportToLink;
}

export interface TypescriptMethod extends BaseMethod {
    source?: Source;
    isStatic?: boolean;
    typeParameter?: TypeParameter;
}

export interface TypescriptFunction extends BaseFunction {
    source?: Source;
    typeParameter?: TypeParameter;
    callPath: string;
}

export interface SolidityMethod extends BaseMethod {
    isConstant?: boolean;
    isPayable?: boolean;
    isFallback?: boolean;
}

export interface Source {
    fileName: string;
    line: number;
}

export interface Parameter {
    name: string;
    comment: string;
    isOptional: boolean;
    type: Type;
    defaultValue?: string;
}

export interface TypeParameter {
    name: string;
    type: Type;
}

export interface Type {
    name: string;
    typeDocType: TypeDocTypes;
    value?: string;
    isExportedClassReference?: boolean;
    typeArguments?: Type[];
    elementType?: ElementType;
    types?: Type[];
    method?: TypescriptMethod;
    indexSignature?: IndexSignature;
    externalLink?: string;
    tupleElements?: Type[];
}

export interface ElementType {
    name: string;
    typeDocType: TypeDocTypes;
}

export interface IndexSignature {
    keyName: string;
    keyType: Type;
    valueName: string;
}

export interface CustomType {
    name: string;
    kindString: string;
    type?: Type;
    method?: TypescriptMethod;
    indexSignature?: IndexSignature;
    defaultValue?: string;
    comment?: string;
    children?: CustomTypeChild[];
}
export interface GeneratedDocJson {
    version: string;
    metadata: Metadata;
    typedocJson: TypeDocNode;
}

export interface ExportNameToTypedocNames {
    [exportName: string]: string[];
}

export interface ExternalTypeToLink {
    [externalTypeName: string]: string;
}

export interface ExternalExportToLink {
    [externalExport: string]: string;
}

export interface Metadata {
    exportPathToTypedocNames: ExportNameToTypedocNames;
    exportPathOrder: string[];
    externalTypeToLink: ExternalTypeToLink;
    externalExportToLink: ExternalExportToLink;
}

export interface EIP712Parameter {
    name: string;
    type: string;
}

export interface EIP712Types {
    [key: string]: EIP712Parameter[];
}

export type EIP712ObjectValue = string | number | EIP712Object;

export interface EIP712Object {
    [key: string]: EIP712ObjectValue;
}

export interface EIP712TypedData {
    types: EIP712Types;
    domain: EIP712Object;
    message: EIP712Object;
    primaryType: string;
}

export interface Stats {
    orderCount: number;
}

export interface SimpleContractArtifact {
    schemaVersion: string;
    contractName: string;
    compilerOutput: SimpleStandardContractOutput;
    networks: ContractNetworks;
}

export interface SimpleStandardContractOutput {
    abi: ContractAbi;
    evm: SimpleEvmOutput;
    devdoc?: DevdocOutput;
}

export interface SimpleEvmOutput {
    bytecode: SimpleEvmBytecodeOutput;
}

export interface SimpleEvmBytecodeOutput {
    object: string;
}

export interface DutchAuctionDetails {
    beginTimeSeconds: BigNumber;
    endTimeSeconds: BigNumber;
    beginAmount: BigNumber;
    endAmount: BigNumber;
    currentAmount: BigNumber;
    currentTimeSeconds: BigNumber;
}

<<<<<<< HEAD
export interface PackageJSON {
    private?: boolean;
    version: string;
    name: string;
    main?: string;
    scripts?: { [command: string]: string };
    config?: {
        postpublish?: {
            assets?: string[];
            docOmitExports?: string[];
            dockerHubRepo?: string;
        };
        'abis:comment'?: string;
        abis?: string;
    };
    dependencies?: { [dependencyName: string]: string };
    devDependencies?: { [dependencyName: string]: string };
    workspaces?: string[];
=======
export interface EIP712DomainWithDefaultSchema {
    name?: string;
    version?: string;
    verifyingContractAddress: string;
>>>>>>> 2a344e26
}<|MERGE_RESOLUTION|>--- conflicted
+++ resolved
@@ -691,29 +691,32 @@
     currentTimeSeconds: BigNumber;
 }
 
-<<<<<<< HEAD
+export interface PackageJSONConfig {
+    postpublish?: {
+        assets?: string[];
+        docOmitExports?: string[];
+        dockerHubRepo?: string;
+    };
+    'abis:comment'?: string;
+    abis?: string;
+    ignoreDependencyVersions?: string;
+    ignoreDependencyVersionsForPackage?: string;
+}
+
 export interface PackageJSON {
     private?: boolean;
     version: string;
     name: string;
     main?: string;
     scripts?: { [command: string]: string };
-    config?: {
-        postpublish?: {
-            assets?: string[];
-            docOmitExports?: string[];
-            dockerHubRepo?: string;
-        };
-        'abis:comment'?: string;
-        abis?: string;
-    };
+    config?: PackageJSONConfig;
     dependencies?: { [dependencyName: string]: string };
     devDependencies?: { [dependencyName: string]: string };
     workspaces?: string[];
-=======
+}
+
 export interface EIP712DomainWithDefaultSchema {
     name?: string;
     version?: string;
     verifyingContractAddress: string;
->>>>>>> 2a344e26
 }