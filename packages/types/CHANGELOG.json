--- conflicted
+++ resolved
@@ -1,18 +1,19 @@
 [
     {
-<<<<<<< HEAD
         "version": "1.1.0",
         "changes": [
             {
                 "note": "Add ObjectMap type",
                 "pr": 1037
-=======
+            }
+        ]
+    },
+    {
         "timestamp": 1537541580,
         "version": "1.0.2",
         "changes": [
             {
                 "note": "Dependencies updated"
->>>>>>> 29f6adc2
             }
         ]
     },
