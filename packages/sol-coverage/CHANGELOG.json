--- conflicted
+++ resolved
@@ -1,6 +1,5 @@
 [
     {
-<<<<<<< HEAD
         "version": "3.0.0",
         "changes": [
             {
@@ -14,13 +13,15 @@
             {
                 "note": "Allow project specific coverage ignore paths by specifying `config.ignoreFilesGlobs`",
                 "pr": "TODO"
-=======
+            }
+        ]
+    },
+    {
         "timestamp": 1551299797,
         "version": "2.0.6",
         "changes": [
             {
                 "note": "Dependencies updated"
->>>>>>> e81ae05d
             }
         ]
     },
