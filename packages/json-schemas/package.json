--- conflicted
+++ resolved
@@ -12,8 +12,7 @@
         "coverage:report:lcov": "nyc report --reporter=text-lcov > coverage/lcov.info",
         "test:circleci": "yarn test:coverage",
         "run_mocha": "mocha lib/test/**/*_test.js",
-<<<<<<< HEAD
-        "clean": "shx rm -rf _bundles lib test_temp scripts",
+        "clean": "shx rm -rf lib test_temp scripts",
         "build": "tsc && copyfiles -u 3 './lib/src/monorepo_scripts/**/*' ./scripts",
         "docs:stage": "yarn build && node ./scripts/stagedocs.js",
         "docs:json": "typedoc --excludePrivate --excludeExternals --target ES5 --json $JSON_FILE_PATH $PROJECT_FILES",
@@ -28,10 +27,6 @@
                 "s3StagingBucketPath": "s3://staging-doc-jsons/json-schemas/"
             }
         }
-=======
-        "clean": "shx rm -rf lib test_temp scripts",
-        "build": "tsc && copyfiles -u 3 './lib/src/monorepo_scripts/**/*' ./scripts"
->>>>>>> 7d9c3574
     },
     "repository": {
         "type": "git",
