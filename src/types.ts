import * as Web3 from 'web3';
import BigNumber from 'bignumber.js';

export enum ZeroExError {
    ContractDoesNotExist = 'CONTRACT_DOES_NOT_EXIST',
    ExchangeContractDoesNotExist = 'EXCHANGE_CONTRACT_DOES_NOT_EXIST',
    UnhandledError = 'UNHANDLED_ERROR',
    UserHasNoAssociatedAddress = 'USER_HAS_NO_ASSOCIATED_ADDRESSES',
    InvalidSignature = 'INVALID_SIGNATURE',
    ContractNotDeployedOnNetwork = 'CONTRACT_NOT_DEPLOYED_ON_NETWORK',
    InsufficientAllowanceForTransfer = 'INSUFFICIENT_ALLOWANCE_FOR_TRANSFER',
    InsufficientBalanceForTransfer = 'INSUFFICIENT_BALANCE_FOR_TRANSFER',
    InsufficientEthBalanceForDeposit = 'INSUFFICIENT_ETH_BALANCE_FOR_DEPOSIT',
    InsufficientWEthBalanceForWithdrawal = 'INSUFFICIENT_WETH_BALANCE_FOR_WITHDRAWAL',
    InvalidJump = 'INVALID_JUMP',
    OutOfGas = 'OUT_OF_GAS',
    NoNetworkId = 'NO_NETWORK_ID',
    SubscriptionNotFound = 'SUBSCRIPTION_NOT_FOUND',
    SubscriptionAlreadyPresent = 'SUBSCRIPTION_ALREADY_PRESENT',
    TransactionMiningTimeout = 'TRANSACTION_MINING_TIMEOUT',
}

export enum InternalZeroExError {
    NoAbiDecoder = 'NO_ABI_DECODER',
    ZrxNotInTokenRegistry = 'ZRX_NOT_IN_TOKEN_REGISTRY',
}

/**
 * Elliptic Curve signature
 */
export interface ECSignature {
    v: number;
    r: string;
    s: string;
}

export type OrderAddresses = [string, string, string, string, string];

export type OrderValues = [BigNumber, BigNumber, BigNumber,
                           BigNumber, BigNumber, BigNumber];

<<<<<<< HEAD
export type LogEvent = Web3.LogEntryEvent;
export type DecodedLogEvent<ArgsType> = Web3.DecodedLogEntryEvent<ArgsType>;

export type EventCallbackAsync<ArgsType> = (log: DecodedLogEvent<ArgsType>) => Promise<void>;
export type EventCallbackSync<ArgsType> = (log: DecodedLogEvent<ArgsType>) => void;
=======
export interface LogEvent<ArgsType> extends LogWithDecodedArgs<ArgsType> {
    removed: boolean;
}
export type EventCallbackAsync<ArgsType> = (err: null|Error, log?: LogEvent<ArgsType>) => Promise<void>;
export type EventCallbackSync<ArgsType> = (err: null|Error, log?: LogEvent<ArgsType>) => void;
>>>>>>> 1392a855
export type EventCallback<ArgsType> = EventCallbackSync<ArgsType>|EventCallbackAsync<ArgsType>;

export type EventWatcherCallbackSync = (log: LogEvent) => void;
export type EventWatcherCallbackAsync = (log: LogEvent) => Promise<void>;
export type EventWatcherCallback = EventWatcherCallbackSync|EventWatcherCallbackAsync;

export interface ExchangeContract extends Web3.ContractInstance {
    isValidSignature: {
        callAsync: (signerAddressHex: string, dataHex: string, v: number, r: string, s: string,
                    txOpts?: TxOpts) => Promise<boolean>;
    };
    ZRX_TOKEN_CONTRACT: {
        callAsync: () => Promise<string>;
    };
    TOKEN_TRANSFER_PROXY_CONTRACT: {
        callAsync: () => Promise<string>;
    };
    getUnavailableTakerTokenAmount: {
        callAsync: (orderHash: string, defaultBlock?: Web3.BlockParam) => Promise<BigNumber>;
    };
    isRoundingError: {
        callAsync: (takerTokenFillAmount: BigNumber, takerTokenAmount: BigNumber,
                    makerTokenAmount: BigNumber, txOpts?: TxOpts) => Promise<boolean>;
    };
    fillOrder: {
        sendTransactionAsync: (orderAddresses: OrderAddresses, orderValues: OrderValues,
                               fillTakerTokenAmount: BigNumber,
                               shouldThrowOnInsufficientBalanceOrAllowance: boolean,
                               v: number, r: string, s: string, txOpts?: TxOpts) => Promise<string>;
        estimateGasAsync: (orderAddresses: OrderAddresses, orderValues: OrderValues,
                           fillTakerTokenAmount: BigNumber,
                           shouldThrowOnInsufficientBalanceOrAllowance: boolean,
                           v: number, r: string, s: string, txOpts?: TxOpts) => Promise<number>;
    };
    batchFillOrders: {
        sendTransactionAsync: (orderAddresses: OrderAddresses[], orderValues: OrderValues[],
                               fillTakerTokenAmounts: BigNumber[],
                               shouldThrowOnInsufficientBalanceOrAllowance: boolean,
                               v: number[], r: string[], s: string[], txOpts?: TxOpts) => Promise<string>;
        estimateGasAsync: (orderAddresses: OrderAddresses[], orderValues: OrderValues[],
                           fillTakerTokenAmounts: BigNumber[],
                           shouldThrowOnInsufficientBalanceOrAllowance: boolean,
                           v: number[], r: string[], s: string[], txOpts?: TxOpts) => Promise<number>;
    };
    fillOrdersUpTo: {
        sendTransactionAsync: (orderAddresses: OrderAddresses[], orderValues: OrderValues[],
                               fillTakerTokenAmount: BigNumber,
                               shouldThrowOnInsufficientBalanceOrAllowance: boolean,
                               v: number[], r: string[], s: string[], txOpts?: TxOpts) => Promise<string>;
        estimateGasAsync: (orderAddresses: OrderAddresses[], orderValues: OrderValues[],
                           fillTakerTokenAmount: BigNumber,
                           shouldThrowOnInsufficientBalanceOrAllowance: boolean,
                           v: number[], r: string[], s: string[], txOpts?: TxOpts) => Promise<number>;
    };
    cancelOrder: {
        sendTransactionAsync: (orderAddresses: OrderAddresses, orderValues: OrderValues,
                               cancelTakerTokenAmount: BigNumber, txOpts?: TxOpts) => Promise<string>;
        estimateGasAsync: (orderAddresses: OrderAddresses, orderValues: OrderValues,
                           cancelTakerTokenAmount: BigNumber,
                           txOpts?: TxOpts) => Promise<number>;
    };
    batchCancelOrders: {
        sendTransactionAsync: (orderAddresses: OrderAddresses[], orderValues: OrderValues[],
                               cancelTakerTokenAmounts: BigNumber[], txOpts?: TxOpts) => Promise<string>;
        estimateGasAsync: (orderAddresses: OrderAddresses[], orderValues: OrderValues[],
                           cancelTakerTokenAmounts: BigNumber[],
                           txOpts?: TxOpts) => Promise<number>;
    };
    fillOrKillOrder: {
        sendTransactionAsync: (orderAddresses: OrderAddresses, orderValues: OrderValues,
                               fillTakerTokenAmount: BigNumber,
                               v: number, r: string, s: string, txOpts?: TxOpts) => Promise<string>;
        estimateGasAsync: (orderAddresses: OrderAddresses, orderValues: OrderValues,
                           fillTakerTokenAmount: BigNumber,
                           v: number, r: string, s: string, txOpts?: TxOpts) => Promise<number>;
    };
    batchFillOrKillOrders: {
        sendTransactionAsync: (orderAddresses: OrderAddresses[], orderValues: OrderValues[],
                               fillTakerTokenAmounts: BigNumber[],
                               v: number[], r: string[], s: string[], txOpts: TxOpts) => Promise<string>;
        estimateGasAsync: (orderAddresses: OrderAddresses[], orderValues: OrderValues[],
                           fillTakerTokenAmounts: BigNumber[],
                           v: number[], r: string[], s: string[], txOpts?: TxOpts) => Promise<number>;
    };
    filled: {
        callAsync: (orderHash: string, defaultBlock?: Web3.BlockParam) => Promise<BigNumber>;
    };
    cancelled: {
        callAsync: (orderHash: string, defaultBlock?: Web3.BlockParam) => Promise<BigNumber>;
    };
    getOrderHash: {
        callAsync: (orderAddresses: OrderAddresses, orderValues: OrderValues) => Promise<string>;
    };
}

export interface TokenContract extends Web3.ContractInstance {
    balanceOf: {
        callAsync: (address: string, defaultBlock?: Web3.BlockParam) => Promise<BigNumber>;
    };
    allowance: {
        callAsync: (ownerAddress: string, allowedAddress: string,
                    defaultBlock?: Web3.BlockParam) => Promise<BigNumber>;
    };
    transfer: {
        sendTransactionAsync: (toAddress: string, amountInBaseUnits: BigNumber,
                               txOpts?: TxOpts) => Promise<string>;
    };
    transferFrom: {
        sendTransactionAsync: (fromAddress: string, toAddress: string, amountInBaseUnits: BigNumber,
                               txOpts?: TxOpts) => Promise<string>;
    };
    approve: {
        sendTransactionAsync: (proxyAddress: string, amountInBaseUnits: BigNumber,
                               txOpts?: TxOpts) => Promise<string>;
    };
}

export interface TokenRegistryContract extends Web3.ContractInstance {
    getTokenMetaData: {
        callAsync: (address: string) => Promise<TokenMetadata>;
    };
    getTokenAddresses: {
        callAsync: () => Promise<string[]>;
    };
    getTokenAddressBySymbol: {
        callAsync: (symbol: string) => Promise<string>;
    };
    getTokenAddressByName: {
        callAsync: (name: string) => Promise<string>;
    };
    getTokenBySymbol: {
        callAsync: (symbol: string) => Promise<TokenMetadata>;
    };
    getTokenByName: {
        callAsync: (name: string) => Promise<TokenMetadata>;
    };
}

export interface EtherTokenContract extends Web3.ContractInstance {
    deposit: {
        sendTransactionAsync: (txOpts: TxOpts) => Promise<string>;
    };
    withdraw: {
        sendTransactionAsync: (amount: BigNumber, txOpts: TxOpts) => Promise<string>;
    };
}

export interface TokenTransferProxyContract extends Web3.ContractInstance {
    getAuthorizedAddresses: {
        callAsync: () => Promise<string[]>;
    };
    authorized: {
        callAsync: (address: string) => Promise<boolean>;
    };
}

export enum SolidityTypes {
    Address = 'address',
    Uint256 = 'uint256',
    Uint8 = 'uint8',
    Uint = 'uint',
}

export enum ExchangeContractErrCodes {
    ERROR_FILL_EXPIRED, // Order has already expired
    ERROR_FILL_NO_VALUE, // Order has already been fully filled or cancelled
    ERROR_FILL_TRUNCATION, // Rounding error too large
    ERROR_FILL_BALANCE_ALLOWANCE, // Insufficient balance or allowance for token transfer
    ERROR_CANCEL_EXPIRED, // Order has already expired
    ERROR_CANCEL_NO_VALUE, // Order has already been fully filled or cancelled
}

export enum ExchangeContractErrs {
    OrderFillExpired = 'ORDER_FILL_EXPIRED',
    OrderCancelExpired = 'ORDER_CANCEL_EXPIRED',
    OrderCancelAmountZero = 'ORDER_CANCEL_AMOUNT_ZERO',
    OrderAlreadyCancelledOrFilled = 'ORDER_ALREADY_CANCELLED_OR_FILLED',
    OrderFillAmountZero = 'ORDER_FILL_AMOUNT_ZERO',
    OrderRemainingFillAmountZero = 'ORDER_REMAINING_FILL_AMOUNT_ZERO',
    OrderFillRoundingError = 'ORDER_FILL_ROUNDING_ERROR',
    FillBalanceAllowanceError = 'FILL_BALANCE_ALLOWANCE_ERROR',
    InsufficientTakerBalance = 'INSUFFICIENT_TAKER_BALANCE',
    InsufficientTakerAllowance = 'INSUFFICIENT_TAKER_ALLOWANCE',
    InsufficientMakerBalance = 'INSUFFICIENT_MAKER_BALANCE',
    InsufficientMakerAllowance = 'INSUFFICIENT_MAKER_ALLOWANCE',
    InsufficientTakerFeeBalance = 'INSUFFICIENT_TAKER_FEE_BALANCE',
    InsufficientTakerFeeAllowance = 'INSUFFICIENT_TAKER_FEE_ALLOWANCE',
    InsufficientMakerFeeBalance = 'INSUFFICIENT_MAKER_FEE_BALANCE',
    InsufficientMakerFeeAllowance = 'INSUFFICIENT_MAKER_FEE_ALLOWANCE',
    TransactionSenderIsNotFillOrderTaker = 'TRANSACTION_SENDER_IS_NOT_FILL_ORDER_TAKER',
    MultipleMakersInSingleCancelBatchDisallowed = 'MULTIPLE_MAKERS_IN_SINGLE_CANCEL_BATCH_DISALLOWED',
    InsufficientRemainingFillAmount = 'INSUFFICIENT_REMAINING_FILL_AMOUNT',
    MultipleTakerTokensInFillUpToDisallowed = 'MULTIPLE_TAKER_TOKENS_IN_FILL_UP_TO_DISALLOWED',
    BatchOrdersMustHaveSameExchangeAddress = 'BATCH_ORDERS_MUST_HAVE_SAME_EXCHANGE_ADDRESS',
    BatchOrdersMustHaveAtLeastOneItem = 'BATCH_ORDERS_MUST_HAVE_AT_LEAST_ONE_ITEM',
}

export type RawLog = Web3.LogEntry;

export interface ContractEvent {
    logIndex: number;
    transactionIndex: number;
    transactionHash: string;
    blockHash: string;
    blockNumber: number;
    address: string;
    type: string;
    event: string;
    args: ContractEventArgs;
}

export interface LogFillContractEventArgs {
    maker: string;
    taker: string;
    feeRecipient: string;
    makerToken: string;
    takerToken: string;
    filledMakerTokenAmount: BigNumber;
    filledTakerTokenAmount: BigNumber;
    paidMakerFee: BigNumber;
    paidTakerFee: BigNumber;
    tokens: string;
    orderHash: string;
}
export interface LogCancelContractEventArgs {
    maker: string;
    feeRecipient: string;
    makerToken: string;
    takerToken: string;
    cancelledMakerTokenAmount: BigNumber;
    cancelledTakerTokenAmount: BigNumber;
    tokens: string;
    orderHash: string;
}
export interface LogErrorContractEventArgs {
    errorId: BigNumber;
    orderHash: string;
}
export type ExchangeContractEventArgs = LogFillContractEventArgs|LogCancelContractEventArgs|LogErrorContractEventArgs;
export interface TransferContractEventArgs {
    _from: string;
    _to: string;
    _value: BigNumber;
}
export interface ApprovalContractEventArgs {
    _owner: string;
    _spender: string;
    _value: BigNumber;
}
export type TokenContractEventArgs = TransferContractEventArgs|ApprovalContractEventArgs;
export type ContractEventArgs = ExchangeContractEventArgs|TokenContractEventArgs;
export type ContractEventArg = string|BigNumber;

export interface Order {
    maker: string;
    taker: string;
    makerFee: BigNumber;
    takerFee: BigNumber;
    makerTokenAmount: BigNumber;
    takerTokenAmount: BigNumber;
    makerTokenAddress: string;
    takerTokenAddress: string;
    salt: BigNumber;
    exchangeContractAddress: string;
    feeRecipient: string;
    expirationUnixTimestampSec: BigNumber;
}

export interface SignedOrder extends Order {
    ecSignature: ECSignature;
}

//                          [address, name, symbol, decimals, ipfsHash, swarmHash]
export type TokenMetadata = [string, string, string, BigNumber, string, string];

export interface Token {
    name: string;
    address: string;
    symbol: string;
    decimals: number;
}

export interface TxOpts {
    from: string;
    gas?: number;
    value?: BigNumber;
}

export interface TokenAddressBySymbol {
    [symbol: string]: string;
}

export enum ExchangeEvents {
    LogFill = 'LogFill',
    LogCancel = 'LogCancel',
    LogError = 'LogError',
}

export enum TokenEvents {
    Transfer = 'Transfer',
    Approval = 'Approval',
}

export type ContractEvents = TokenEvents|ExchangeEvents;

export interface IndexedFilterValues {
    [index: string]: ContractEventArg;
}

export enum BlockParamLiteral {
    Latest = 'latest',
    Earliest = 'earliest',
    Pending = 'pending',
}

export type BlockParam = BlockParamLiteral|number;

export interface SubscriptionOpts {
    fromBlock: BlockParam;
    toBlock: BlockParam;
}

export type DoneCallback = (err?: Error) => void;

export interface OrderCancellationRequest {
    order: Order|SignedOrder;
    takerTokenCancelAmount: BigNumber;
}

export interface OrderFillRequest {
    signedOrder: SignedOrder;
    takerTokenFillAmount: BigNumber;
}

export type AsyncMethod = (...args: any[]) => Promise<any>;

/**
 * We re-export the `Web3.Provider` type specified in the Web3 Typescript typings
 * since it is the type of the `provider` argument to the `ZeroEx` constructor.
 * It is however a `Web3` library type, not a native `0x.js` type.
 */
export type Web3Provider = Web3.Provider;

export interface ExchangeContractByAddress {
    [address: string]: ExchangeContract;
}

export interface JSONRPCPayload {
    params: any[];
    method: string;
}

/*
 * pollingIntervalMs: How often to poll the Ethereum node for new events.
 * numConfirmations: How many confirmed blocks deep you wish to listen for events at.
 */
export interface OrderStateWatcherConfig {
    pollingIntervalMs?: number;
    numConfirmations: number;
}

/*
 * gasPrice: Gas price to use with every transaction
 * exchangeContractAddress: The address of an exchange contract to use
 * tokenRegistryContractAddress: The address of a token registry contract to use
 * etherTokenContractAddress: The address of an ether token contract to use
 * orderWatcherConfig: All the configs related to the orderWatcher
 */
export interface ZeroExConfig {
    gasPrice?: BigNumber; // Gas price to use with every transaction
    exchangeContractAddress?: string;
    tokenRegistryContractAddress?: string;
    etherTokenContractAddress?: string;
    orderWatcherConfig?: OrderStateWatcherConfig;
}

export type TransactionReceipt = Web3.TransactionReceipt;

export enum AbiType {
    Function = 'function',
    Constructor = 'constructor',
    Event = 'event',
    Fallback = 'fallback',
}

export interface DecodedLogArgs {
    [argName: string]: ContractEventArg;
}

export interface LogWithDecodedArgs<ArgsType> extends Web3.DecodedLogEntry<ArgsType> {}

export interface TransactionReceiptWithDecodedLogs extends Web3.TransactionReceipt {
    logs: Array<LogWithDecodedArgs<DecodedLogArgs>|Web3.LogEntry>;
}

export interface Artifact {
    abi: any;
    networks: {[networkId: number]: {
        address: string;
    }};
}

/*
 * expectedFillTakerTokenAmount: If specified, the validation method will ensure that the
 * supplied order maker has a sufficient allowance/balance to fill this amount of the order's
 * takerTokenAmount. If not specified, the validation method ensures that the maker has a sufficient
 * allowance/balance to fill the entire remaining order amount.
 */
export interface ValidateOrderFillableOpts {
    expectedFillTakerTokenAmount?: BigNumber;
}

/*
 * defaultBlock: The block up to which to query the blockchain state. Setting this to a historical block number
 * let's the user query the blockchain's state at an arbitrary point in time. In order for this to work, the
 * backing  Ethereum node must keep the entire historical state of the chain (e.g setting `--pruning=archive`
 * flag when  running Parity).
 */
export interface MethodOpts {
    defaultBlock?: Web3.BlockParam;
}

/*
 * shouldValidate: Flag indicating whether the library should make attempts to validate a transaction before
 * broadcasting it. For example, order has a valid signature, maker has sufficient funds, etc.
 */
export interface OrderTransactionOpts {
    shouldValidate: boolean;
}

export type FilterObject = Web3.FilterObject;

export enum TradeSide {
    Maker = 'maker',
    Taker = 'taker',
}

export enum TransferType {
    Trade = 'trade',
    Fee = 'fee',
}

export interface OrderRelevantState {
    makerBalance: BigNumber;
    makerProxyAllowance: BigNumber;
    makerFeeBalance: BigNumber;
    makerFeeProxyAllowance: BigNumber;
    filledTakerTokenAmount: BigNumber;
    canceledTakerTokenAmount: BigNumber;
    remainingFillableMakerTokenAmount: BigNumber;
}

export interface OrderStateValid {
    isValid: true;
    orderHash: string;
    orderRelevantState: OrderRelevantState;
}

export interface OrderStateInvalid {
    isValid: false;
    orderHash: string;
    error: ExchangeContractErrs;
}

export type OrderState = OrderStateValid|OrderStateInvalid;

export type OnOrderStateChangeCallbackSync = (orderState: OrderState) => void;
export type OnOrderStateChangeCallbackAsync = (orderState: OrderState) => Promise<void>;
export type OnOrderStateChangeCallback = OnOrderStateChangeCallbackAsync|OnOrderStateChangeCallbackSync;<|MERGE_RESOLUTION|>--- conflicted
+++ resolved
@@ -39,19 +39,11 @@
 export type OrderValues = [BigNumber, BigNumber, BigNumber,
                            BigNumber, BigNumber, BigNumber];
 
-<<<<<<< HEAD
 export type LogEvent = Web3.LogEntryEvent;
 export type DecodedLogEvent<ArgsType> = Web3.DecodedLogEntryEvent<ArgsType>;
 
-export type EventCallbackAsync<ArgsType> = (log: DecodedLogEvent<ArgsType>) => Promise<void>;
-export type EventCallbackSync<ArgsType> = (log: DecodedLogEvent<ArgsType>) => void;
-=======
-export interface LogEvent<ArgsType> extends LogWithDecodedArgs<ArgsType> {
-    removed: boolean;
-}
-export type EventCallbackAsync<ArgsType> = (err: null|Error, log?: LogEvent<ArgsType>) => Promise<void>;
-export type EventCallbackSync<ArgsType> = (err: null|Error, log?: LogEvent<ArgsType>) => void;
->>>>>>> 1392a855
+export type EventCallbackAsync<ArgsType> = (err: null|Error, log?: DecodedLogEvent<ArgsType>) => Promise<void>;
+export type EventCallbackSync<ArgsType> = (err: null|Error, log?: DecodedLogEvent<ArgsType>) => void;
 export type EventCallback<ArgsType> = EventCallbackSync<ArgsType>|EventCallbackAsync<ArgsType>;
 
 export type EventWatcherCallbackSync = (log: LogEvent) => void;
